--- conflicted
+++ resolved
@@ -199,11 +199,7 @@
         if schematisation_filepath.endswith(".gpkg"):
             version_num = threedi_db.schema.get_version()
             if version_num < 300:
-<<<<<<< HEAD
-                warn_msg = "The selected file is not a valid 3Di schematisation database.\nYou may have selected a geopackage that was created by an older version of the 3Di Schematisation Editor (before version 2.0).\nIn that case, there will probably be a Spatialite (*.sqlite) in the same folder. Please use that file instead."
-=======
                 warn_msg = "The selected file is not a valid 3Di schematisation database.\n\nYou may have selected a geopackage that was created by an older version of the 3Di Schematisation Editor (before version 2.0). In that case, there will probably be a Spatialite (*.sqlite) in the same folder. Please use that file instead."
->>>>>>> 4587ea84
                 communication.show_error(warn_msg)
                 return False
 
