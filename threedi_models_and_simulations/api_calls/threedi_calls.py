# 3Di Models and Simulations for QGIS, licensed under GPLv2 or (at your option) any later version
# Copyright (C) 2023 by Lutra Consulting for 3Di Water Management
import logging
from datetime import datetime, timedelta, timezone
from typing import Any, Callable, Dict, List, Tuple

from threedi_api_client import ThreediApi
from threedi_api_client.openapi import (Action, AggregationSettings,
                                        ArrivalTimePostProcessing,
                                        BasicPostProcessing, Breach, Commit,
                                        ConstantLateral, ConstantLocalRain,
                                        ConstantRain, ConstantWind, Contract,
                                        CurrentStatus, DamagePostProcessing,
                                        Download, Event, FileBoundaryCondition,
                                        FileLateral, FileRasterSourcesSinks,
                                        FileStructureControl,
                                        FileTimeseriesSourcesSinks,
<<<<<<< HEAD
                                        ForcingSubstance, GroundWaterLevel,
                                        GroundWaterRaster,
=======
                                        GroundWaterLevel, GroundWaterRaster,
>>>>>>> cc69c8f2
                                        InitialConcentration,
                                        InitialSavedState, InitialWaterlevel,
                                        LizardRasterRain,
                                        LizardRasterSourcesSinks,
                                        LizardTimeseriesRain,
                                        LizardTimeseriesSourcesSinks,
                                        MemoryStructureControl,
                                        NumericalSettings, ObstacleEdit,
<<<<<<< HEAD
=======
                                        OneDSubstanceConcentration,
>>>>>>> cc69c8f2
                                        OneDWaterLevel, OneDWaterLevelFile,
                                        OneDWaterLevelPredefined, Organisation,
                                        PhysicalSettings,
                                        PostProcessingOverview,
                                        PotentialBreach, Progress, Raster,
                                        RasterCreate, RasterEdit, Repository,
                                        ResultFile, Revision, RevisionRaster,
                                        RevisionTask, Schematisation,
                                        SchematisationRevision, Simulation,
                                        SimulationSettingsOverview,
                                        SimulationStatus, SqliteFileUpload,
                                        StableThresholdSavedState, Substance,
                                        TableStructureControl, Template,
                                        ThreediModel, ThreediModelSavedState,
                                        ThreediModelTask,
                                        TimedSavedStateUpdate,
                                        TimedStructureControl,
                                        TimeseriesLateral, TimeseriesLocalRain,
                                        TimeseriesRain, TimeseriesSourcesSinks,
                                        TimeseriesWind, TimeStepSettings,
                                        TwoDSubstanceConcentration,
                                        TwoDWaterLevel, TwoDWaterRaster,
                                        Upload, UploadEventFile, User,
                                        WindDragCoefficient)

logger = logging.getLogger(__name__)


def get_api_client(api_username: str, api_password: str, api_host: str, version: str = "v3-beta") -> ThreediApi:
    """Setup 3Di API Client using username and password."""
    config = {
        "THREEDI_API_HOST": api_host,
        "THREEDI_API_USERNAME": api_username,
        "THREEDI_API_PASSWORD": api_password,
    }
    api_client = ThreediApi(config=config, version=version)
    return api_client


def get_api_client_with_tokens(
    api_host: str, api_access_token: str, api_refresh_token: str, version: str = "v3-beta"
) -> ThreediApi:
    """Setup 3Di API Client using access and refresh tokens."""
    config = {
        "THREEDI_API_HOST": api_host,
        "THREEDI_API_ACCESS_TOKEN": api_access_token,
        "THREEDI_API_REFRESH_TOKEN": api_refresh_token,
    }
    api_client = ThreediApi(config=config, version=version)
    return api_client


def get_api_client_with_personal_api_token(
    personal_api_token: str, api_host: str, version: str = "v3-beta"
) -> ThreediApi:
    """Setup 3Di API Client using Personal API Token."""
    config = {
        "THREEDI_API_HOST": api_host,
        "THREEDI_API_USERNAME": "__key__",
        "THREEDI_API_PERSONAL_API_TOKEN": personal_api_token,
    }
    api_client = ThreediApi(config=config, version=version)
    return api_client


class ThreediCalls:
    """Class with methods used for the communication with the 3Di API."""

    FETCH_LIMIT = 250
    EXPIRATION_TIME = datetime.now(timezone.utc) - timedelta(days=7)

    def __init__(self, threedi_api: ThreediApi) -> None:
        self.threedi_api = threedi_api

    @property
    def expiration_date(self):
        created__date__gt = self.EXPIRATION_TIME.strftime("%Y-%m-%d")
        return created__date__gt

    def paginated_fetch(self, api_method: Callable, *args, **kwargs) -> List[Any]:
        """Method for iterative fetching of the data via given API endpoint."""
        limit = self.FETCH_LIMIT
        logger.debug("Paginated fetch for %s...", api_method)
        response = api_method(*args, limit=limit, **kwargs)
        response_count = response.count
        results_list = response.results
        if response_count > limit:
            for offset in range(limit, response_count, limit):
                logger.debug("Another paginated fetch for %s...", api_method)
                response = api_method(*args, offset=offset, limit=limit, **kwargs)
                results_list += response.results
        return results_list

    def fetch_current_user(self) -> User:
        """Fetch current user instance."""
        user = self.threedi_api.auth_profile_list()
        return user

    def fetch_repositories(self) -> List[Repository]:
        """Fetch all repositories available for current user."""
        repositories_list = self.paginated_fetch(self.threedi_api.repositories_list)
        return repositories_list

    def fetch_simulations(self) -> List[Simulation]:
        """Fetch all simulations available for current user."""
        simulations_list = self.paginated_fetch(
            self.threedi_api.simulations_list, created__date__gt=self.expiration_date
        )
        return simulations_list

    def fetch_simulation(self, simulation_pk: int) -> Simulation:
        """Fetch single simulation."""
        logger.debug("Fetching single simulation %s...", simulation_pk)
        simulation = self.threedi_api.simulations_read(id=simulation_pk)
        return simulation

    def fetch_3di_models_with_count(
        self,
        limit: int = None,
        offset: int = None,
        name_contains: str = None,
        schematisation_name: str = None,
        schematisation_owner: str = None,
        show_valid_and_invalid: bool = False,
    ) -> Tuple[List[ThreediModel], int]:
        """Fetch 3Di models available for current user."""
        params = {"revision__schematisation__isnull": False, "is_valid": True, "disabled": False}
        if limit is not None:
            params["limit"] = limit
        if offset is not None:
            params["offset"] = offset
        if name_contains is not None:
            params["name__icontains"] = name_contains.lower()
        if schematisation_name is not None:
            params["revision__schematisation__name"] = schematisation_name
        if schematisation_owner is not None:
            params["revision__schematisation__owner__unique_id"] = schematisation_owner
        if show_valid_and_invalid:
            params["is_valid"] = ""
        logger.debug("Fetching 3di models for current user...")
        response = self.threedi_api.threedimodels_list(**params)
        models_list = response.results
        models_count = response.count
        return models_list, models_count

    def create_simulation(self, **simulation_data) -> Simulation:
        """Create a new Simulation."""
        sim = Simulation(**simulation_data)
        new_sim = self.threedi_api.simulations_create(sim)
        logger.info("Created new simulation")
        return new_sim

    def create_simulation_action(self, simulation_pk: int, **action_data) -> Action:
        """Make an action on 'simulation_pk' simulation."""
        action = self.threedi_api.simulations_actions_create(str(simulation_pk), action_data)
        return action

    def fetch_simulation_status(self, simulation_pk: int) -> CurrentStatus:
        """Get a given simulation current status."""
        logger.debug("Fetching simulation status for sim id %s...", str(simulation_pk))
        current_status = self.threedi_api.simulations_status_list(str(simulation_pk), limit=self.FETCH_LIMIT)
        return current_status

    def fetch_simulation_statuses(self, **params) -> List[SimulationStatus]:
        """Fetch simulations statuses."""
        params["created__date__gt"] = self.expiration_date
        statuses = self.paginated_fetch(self.threedi_api.statuses_list, **params)
        return statuses

    def fetch_simulation_progress(self, simulation_pk: int) -> Progress:
        """Get a given simulation progress. Available only if simulation was already started."""
        logger.debug("Fetching simulation progress for sim id %s...", str(simulation_pk))
        simulations_progress = self.threedi_api.simulations_progress_list(str(simulation_pk), limit=self.FETCH_LIMIT)
        return simulations_progress

    def fetch_simulations_progresses(
        self, simulations_list: List[Simulation]
    ) -> Dict[int, Tuple[Simulation, CurrentStatus, Progress]]:
        """Get all simulations with statuses and progresses."""
        progresses = {}
        if not simulations_list:
            logger.warning("Simulations list not specified, we grab all simulations! ")
            simulations_list = self.fetch_simulations()
        logger.info("Starting to grab sim statuses for %d simulations", len(simulations_list))
        for sim in simulations_list:
            spk = sim.id
            spk_str = str(spk)
            logger.debug("Fetching status for simulation %s", spk_str)
            current_status = self.threedi_api.simulations_status_list(spk_str, limit=self.FETCH_LIMIT)
            status_name = current_status.name
            status_time = current_status.time
            if status_time is None:
                status_time = 0
            if status_name == "initialized" and status_time:
                sim_progress = self.threedi_api.simulations_progress_list(spk_str, limit=self.FETCH_LIMIT)
            elif status_name == "postprocessing" or status_name == "finished":
                sim_progress = Progress(percentage=100, time=status_time)
            else:
                sim_progress = Progress(percentage=0, time=status_time)
            progresses[spk] = (sim, current_status, sim_progress)
        return progresses

    def fetch_simulation_results(self, simulation_pk: int) -> List[ResultFile]:
        """Fetch simulation results list."""
        spk_str = str(simulation_pk)
        results_list = self.paginated_fetch(self.threedi_api.simulations_results_files_list, spk_str)
        return results_list

    def fetch_simulation_downloads(self, simulation_pk: int) -> List[Tuple[ResultFile, Download]]:
        """Fetch simulation downloads list."""
        spk_str = str(simulation_pk)
        downloads = []
        results_list = self.paginated_fetch(self.threedi_api.simulations_results_files_list, spk_str)
        for result_file in results_list:
            download = self.threedi_api.simulations_results_files_download(result_file.id, spk_str)
            downloads.append((result_file, download))
        return downloads

    def fetch_3di_model(self, threedimodel_id: int) -> ThreediModel:
        """Fetch 3Di model with a given id."""
        logger.debug("Fetching model %s", threedimodel_id)
        threedi_model = self.threedi_api.threedimodels_read(threedimodel_id)
        return threedi_model

    def delete_3di_model(self, threedimodel_id: int) -> None:
        """Delete 3Di model with a given id."""
        logger.debug("Deleting model %s", threedimodel_id)
        self.threedi_api.threedimodels_delete(threedimodel_id)

    def fetch_3di_model_geojson_cells_download(self, threedimodel_id: int) -> Download:
        """Fetch model geojson cells Download object."""
        logger.debug("Fetching cells json for model %s", threedimodel_id)
        cells_download = self.threedi_api.threedimodels_geojson_cells_download(threedimodel_id)
        return cells_download

    def fetch_3di_model_geojson_breaches_download(self, threedimodel_id: int) -> Download:
        """Fetch model geojson breaches Download object."""
        logger.debug("Fetching breaches json for model %s", threedimodel_id)
        breaches_download = self.threedi_api.threedimodels_geojson_breaches_download(threedimodel_id)
        return breaches_download

    def fetch_3di_model_gridadmin_download(self, threedimodel_id: int) -> Tuple[ResultFile, Download]:
        """Fetch simulation model gridadmin file."""
        logger.debug("Fetching gridadmin for model %s", threedimodel_id)
        result_file = ResultFile(filename="gridadmin.h5", created=datetime.utcnow())
        download = self.threedi_api.threedimodels_gridadmin_download(threedimodel_id)
        return result_file, download

    def fetch_3di_model_geopackage_download(self, threedimodel_id: int) -> Tuple[ResultFile, Download]:
        """Fetch simulation model gridadmin file in GeoPackage format."""
        logger.debug("Fetching gridadmin GeoPackage for model %s", threedimodel_id)
        result_file = ResultFile(filename="gridadmin.gpkg", created=datetime.utcnow())
        download = self.threedi_api.threedimodels_geopackage_download(threedimodel_id)
        return result_file, download

    def fetch_3di_model_potential_breaches(self, threedimodel_id: str) -> List[PotentialBreach]:
        """Fetch breaches list."""
        breaches = self.paginated_fetch(self.threedi_api.threedimodels_potentialbreaches_list, threedimodel_id)
        return breaches

    def fetch_3di_model_point_potential_breach(self, threedimodel_id: str, content_pk: int = None) -> PotentialBreach:
        """Fetch a single potential breach at given connected_pnt_id."""
        params = {"threedimodel_pk": threedimodel_id}
        if content_pk is not None:
            params["connected_pnt_id"] = content_pk
        response = self.threedi_api.threedimodels_potentialbreaches_list(**params)
        breach = response.results[0]
        return breach

    def fetch_3di_model_potential_breach(self, threedimodel_id: str, breach_pk: int) -> PotentialBreach:
        """Fetch a single potential breach with given id."""
        breach = self.threedi_api.threedimodels_potentialbreaches_read(breach_pk, threedimodel_id)
        return breach

    def fetch_3di_model_initial_waterlevels(self, threedimodel_id: str) -> List[InitialWaterlevel]:
        """Fetch initial water levels list"""
        water_levels = self.paginated_fetch(self.threedi_api.threedimodels_initial_waterlevels_list, threedimodel_id)
        return water_levels

    def fetch_3di_model_initial_waterlevel(self, threedimodel_id: str, water_level_id: int) -> InitialWaterlevel:
        """Fetch initial water level with given id"""
        water_level = self.threedi_api.threedimodels_initial_waterlevels_read(water_level_id, threedimodel_id)
        return water_level

    def fetch_3di_model_initial_concentrations(self, threedimodel_id: str) -> List[InitialConcentration]:
        """Fetch initial concentrations list"""
        concentrations = self.paginated_fetch(
            self.threedi_api.threedimodels_initial_concentrations_list, threedimodel_id
        )
        return concentrations

    def fetch_3di_model_rasters(self, threedimodel_id: str, **data) -> List[Raster]:
        """Fetch paginated rasters list"""
        rasters = self.paginated_fetch(self.threedi_api.threedimodels_rasters_list, threedimodel_id, **data)
        return rasters

    def fetch_3di_model_raster(self, threedimodel_id: str, raster_id: int) -> Raster:
        """Fetch raster with given id"""
        raster = self.threedi_api.threedimodels_rasters_read(raster_id, threedimodel_id)
        return raster

    def fetch_3di_model_saved_states(self, threedimodel_id: str) -> List[ThreediModelSavedState]:
        """Fetch saved states list."""
        states = self.paginated_fetch(self.threedi_api.threedimodels_saved_states_list, threedimodel_id)
        return states

    def fetch_3di_model_tasks(self, threedimodel_id: str) -> List[ThreediModelTask]:
        """Fetch 3Di model tasks list."""
        tasks = self.paginated_fetch(self.threedi_api.threedimodels_tasks_list, threedimodel_id)
        return tasks

    def fetch_3di_model_task(self, threedimodel_id: str, task_id: int) -> ThreediModelTask:
        """Fetch 3Di model task with given ID."""
        task = self.threedi_api.threedimodels_tasks_read(task_id, threedimodel_id)
        return task

    def fetch_revisions(self) -> List[Revision]:
        """Fetch all Revisions available for current user."""
        revisions_list = self.paginated_fetch(self.threedi_api.revisions_list)
        return revisions_list

    def fetch_revision_3di_models(self, rev_id: int) -> List[ThreediModel]:
        """Fetch all 3Di models belonging to given Revision."""
        revision_models_list = self.threedi_api.revisions_threedimodels(rev_id)
        return revision_models_list

    def fetch_organisations(self) -> List[Organisation]:
        """Fetch all Organisations available for current user."""
        organisations = self.paginated_fetch(self.threedi_api.organisations_list)
        return organisations

    def fetch_lateral_files(self, simulation_pk: int) -> List[FileLateral]:
        """Get list of the lateral files of the given simulation."""
        lateral_files_list = self.paginated_fetch(
            self.threedi_api.simulations_events_lateral_file_list, str(simulation_pk)
        )
        return lateral_files_list

    def fetch_lateral_file(self, simulation_pk: int, lateral_pk: int) -> FileLateral:
        """Get a laterals file with given id."""
        lateral_file = self.threedi_api.simulations_events_lateral_file_read(lateral_pk, str(simulation_pk))
        return lateral_file

    def fetch_lateral_file_download(self, simulation_pk: int, lateral_pk: int) -> Download:
        """Get the lateral file Download object."""
        lateral_download = self.threedi_api.simulations_events_lateral_file_download(lateral_pk, str(simulation_pk))
        return lateral_download

    def create_raster_edits(self, simulation_pk: int, **data) -> RasterEdit:
        """Add raster edit to the given simulation."""
        raster_edit = self.threedi_api.simulations_events_raster_edits_create(str(simulation_pk), data)
        return raster_edit

    def create_lizard_raster_sources_sinks(self, simulation_pk: int, **data) -> LizardRasterSourcesSinks:
        """Add Lizard raster sources sinks to the given simulation."""
        lizard_raster_sources_sinks = self.threedi_api.simulations_events_sources_sinks_rasters_lizard_create(
            str(simulation_pk), data
        )
        return lizard_raster_sources_sinks

    def create_lizard_timeseries_sources_sinks(self, simulation_pk: int, **data) -> LizardTimeseriesSourcesSinks:
        """Add Lizard timeseries sources sinks to the given simulation."""
        lizard_timeseries_sources_sinks = self.threedi_api.simulations_events_sources_sinks_timeseries_lizard_create(
            str(simulation_pk), data
        )
        return lizard_timeseries_sources_sinks

    def create_timeseries_sources_sinks(self, simulation_pk: int, **data) -> TimeseriesSourcesSinks:
        """Add timeseries sources sinks to the given simulation."""
        timeseries_sources_sinks = self.threedi_api.simulations_events_sources_sinks_timeseries_create(
            str(simulation_pk), data
        )
        return timeseries_sources_sinks

    def create_lizard_timeseries_rain(self, simulation_pk: int, **data) -> LizardTimeseriesRain:
        """Add Lizard timeseries rain to the given simulation."""
        lizard_timeseries_rain = self.threedi_api.simulations_events_rain_timeseries_lizard_create(
            str(simulation_pk), data
        )
        return lizard_timeseries_rain

    def create_local_rain_constant(self, simulation_pk: int, **data) -> ConstantLocalRain:
        """Add constant local rain to the given simulation."""
        constant_local_rain = self.threedi_api.simulations_events_rain_local_constant_create(str(simulation_pk), data)
        return constant_local_rain

    def create_local_rain_timeseries(self, simulation_pk: int, **data) -> TimeseriesLocalRain:
        """Add timeseries local rain to the given simulation."""
        timeseries_local_rain = self.threedi_api.simulations_events_rain_local_timeseries_create(
            str(simulation_pk), data
        )
        return timeseries_local_rain

    def create_obstacle_edits(self, simulation_pk: int, **data) -> ObstacleEdit:
        """Add obstacle edit to the given simulation."""
        obstacle_edit = self.threedi_api.simulations_events_obstacle_edits_create(str(simulation_pk), data)
        return obstacle_edit

    def fetch_structure_control_files(self, simulation_pk: int) -> List[FileStructureControl]:
        """Get list of the structure control files of the given simulation."""
        sc_files_list = self.paginated_fetch(
            self.threedi_api.simulations_events_structure_control_file_list, str(simulation_pk)
        )
        return sc_files_list

    def fetch_structure_control_file(self, simulation_pk: int, sc_pk: int) -> FileStructureControl:
        """Get a structure control file with given id."""
        sc_file = self.threedi_api.simulations_events_structure_control_file_read(sc_pk, str(simulation_pk))
        return sc_file

    def fetch_structure_control_file_download(self, simulation_pk: int, sc_pk: int) -> Download:
        """Get a structure control file Download object."""
        sc_download = self.threedi_api.simulations_events_structure_control_file_download(sc_pk, str(simulation_pk))
        return sc_download

    def create_simulation_structure_control_file(self, simulation_pk: int, **data) -> Upload:
        """Add structure control file to the given simulation."""
        sc_upload_file = self.threedi_api.simulations_events_structure_control_file_create(str(simulation_pk), data)
        return sc_upload_file

    def create_simulation_structure_control_memory(self, simulation_pk: int, **data) -> MemoryStructureControl:
        """Add memory structure control to the given simulation."""
        sc_memory = self.threedi_api.simulations_events_structure_control_memory_create(str(simulation_pk), data)
        return sc_memory

    def create_simulation_structure_control_table(self, simulation_pk: int, **data) -> TableStructureControl:
        """Add table structure control to the given simulation."""
        sc_table = self.threedi_api.simulations_events_structure_control_table_create(str(simulation_pk), data)
        return sc_table

    def create_simulation_structure_control_timed(self, simulation_pk: int, **data) -> TimedStructureControl:
        """Add timed structure control to the given simulation."""
        sc_timed = self.threedi_api.simulations_events_structure_control_timed_create(str(simulation_pk), data)
        return sc_timed

    def fetch_boundarycondition_files(self, simulation_pk: int) -> List[FileBoundaryCondition]:
        """Get list of the boundary condition files of the given simulation."""
        bc_files_list = self.paginated_fetch(
            self.threedi_api.simulations_events_boundaryconditions_file_list, str(simulation_pk)
        )
        return bc_files_list

    def fetch_boundarycondition_file(self, simulation_pk: int, bc_pk: int) -> FileBoundaryCondition:
        """Get a boundary condition file with given id."""
        bc_file = self.threedi_api.simulations_events_boundaryconditions_file_read(bc_pk, str(simulation_pk))
        return bc_file

    def fetch_boundarycondition_file_download(self, simulation_pk: int, bc_pk: int) -> Download:
        """Get a boundary condition file Download object."""
        bc_download = self.threedi_api.simulations_events_boundaryconditions_file_download(bc_pk, str(simulation_pk))
        return bc_download

    def create_simulation_boundarycondition_file(self, simulation_pk: int, **data) -> Upload:
        """Add boundary conditions file to the given simulation."""
        bc_upload_file = self.threedi_api.simulations_events_boundaryconditions_file_create(str(simulation_pk), data)
        return bc_upload_file

    def create_simulation_constant_precipitation(self, simulation_pk: int, **rain_data) -> ConstantRain:
        
        logger.info(rain_data)
        for substance in rain_data["substances"]:
            ForcingSubstance(**substance)
        """Add ConstantRain to the given simulation."""
        constant_rain = self.threedi_api.simulations_events_rain_constant_create(str(simulation_pk), rain_data)
        return constant_rain

    def create_simulation_custom_precipitation(self, simulation_pk: int, **rain_data) -> TimeseriesRain:
        """Add TimeseriesRain to the given simulation."""
        logger.info(rain_data)
        for substance in rain_data["substances"]:
            ForcingSubstance(**substance)
        time_series_rain = self.threedi_api.simulations_events_rain_timeseries_create(str(simulation_pk), rain_data)
        return time_series_rain

    def create_simulation_raster_netcdf_precipitation(self, simulation_pk: int, **rain_data) -> Upload:
        """Add raster rain time series from NetCDF file to the given simulation."""
        netcdf_upload = self.threedi_api.simulations_events_rain_rasters_netcdf_create(str(simulation_pk), rain_data)
        return netcdf_upload

    def create_simulation_global_netcdf_precipitation(self, simulation_pk: int, **rain_data) -> Upload:
        """Add global time series from NetCDF file to the given simulation."""
        netcdf_upload = self.threedi_api.simulations_events_rain_timeseries_netcdf_create(str(simulation_pk), rain_data)
        return netcdf_upload

    def create_simulation_radar_precipitation(self, simulation_pk: int, **rain_data) -> LizardRasterRain:
        """Add LizardRasterRain to the given simulation."""
        logger.info(rain_data)
        time_series_rain = self.threedi_api.simulations_events_rain_rasters_lizard_create(str(simulation_pk), rain_data)
        return time_series_rain

    def create_simulation_breaches(self, simulation_pk: int, **data) -> Breach:
        """Add Breach to the given simulation."""
        breach = self.threedi_api.simulations_events_breaches_create(str(simulation_pk), data)
        return breach

    def create_simulation_substances(self, simulation_pk: int, **data) -> Substance:
        """Add substance to the given simulation."""
        substance = self.threedi_api.simulations_substances_create(str(simulation_pk), data)
        return substance

    def create_simulation_lateral_constant(self, simulation_pk: int, **data) -> ConstantLateral:
        """Add lateral constant to the given simulation."""
        lateral_constant = self.threedi_api.simulations_events_lateral_constant_create(str(simulation_pk), data)
        return lateral_constant

    def create_simulation_lateral_timeseries(self, simulation_pk: int, **data) -> TimeseriesLateral:
        """Add lateral timeseries to the given simulation."""
        lateral_timeseries = self.threedi_api.simulations_events_lateral_timeseries_create(str(simulation_pk), data)
        return lateral_timeseries

    def create_simulation_lateral_file(self, simulation_pk: int, **data) -> UploadEventFile:
        """Add lateral file to the given simulation."""
        lateral_upload_file = self.threedi_api.simulations_events_lateral_file_create(str(simulation_pk), data)
        return lateral_upload_file

    def create_simulation_postprocessing_in_lizard_arrival(
        self, simulation_pk: int, **data
    ) -> ArrivalTimePostProcessing:
        """Add add_postprocessing_in_lizard_arrival to the given simulation."""
        time_post_processing = self.threedi_api.simulations_results_post_processing_lizard_arrival_create(
            str(simulation_pk), data
        )
        return time_post_processing

    def create_simulation_post_processing_lizard_basic(self, simulation_pk: int, **data) -> BasicPostProcessing:
        """Add add_post_processing_lizard_basic to the given simulation."""
        basic_post_processing = self.threedi_api.simulations_results_post_processing_lizard_basic_create(
            str(simulation_pk), data
        )
        return basic_post_processing

    def create_simulation_post_processing_lizard_damage(self, simulation_pk: int, **data) -> DamagePostProcessing:
        """Add add_post_processing_lizard_damage to the given simulation."""
        dmg_post_processing = self.threedi_api.simulations_results_post_processing_lizard_damage_create(
            str(simulation_pk), data
        )
        return dmg_post_processing

    def create_simulation_saved_state_timed(self, simulation_pk: int, **data) -> TimedSavedStateUpdate:
        """Add timed saved state to the given simulation."""
        saved_state = self.threedi_api.simulations_create_saved_states_timed_create(str(simulation_pk), data)
        return saved_state

    def create_simulation_saved_state_stable_threshold(self, simulation_pk: int, **data) -> StableThresholdSavedState:
        """Add stable threshold saved state to the given simulation."""
        saved_state = self.threedi_api.simulations_create_saved_states_stable_threshold_create(str(simulation_pk), data)
        return saved_state

    def create_simulation_initial_1d_water_level_constant(self, simulation_pk: int, **data) -> OneDWaterLevel:
        """Add add_initial_1d_water_level_constant to the given simulation."""
        water_level_1d_const = self.threedi_api.simulations_initial1d_water_level_constant_create(
            str(simulation_pk), data
        )
        return water_level_1d_const

    def create_simulation_initial_1d_water_level_predefined(
        self, simulation_pk: int, **data
    ) -> OneDWaterLevelPredefined:
        """Add add_initial_1d_water_level_predefined to the given simulation."""
        water_level_1d_pred = self.threedi_api.simulations_initial1d_water_level_predefined_create(
            str(simulation_pk), data
        )
        return water_level_1d_pred

    def fetch_simulation_initial_1d_water_level_files(self, simulation_pk: int) -> List[OneDWaterLevelFile]:
        """Fetch initial 1D water level list of the given simulation."""
        water_level_1d_files = self.paginated_fetch(
            self.threedi_api.simulations_initial1d_water_level_file_list, simulation_pk
        )
        return water_level_1d_files

    def create_simulation_initial_1d_water_level_file(self, simulation_pk: int, **data) -> OneDWaterLevelFile:
        """Add initial 1D water level file to the given simulation."""
        water_level_1d_file = self.threedi_api.simulations_initial1d_water_level_file_create(str(simulation_pk), data)
        return water_level_1d_file

    def delete_simulation_initial_1d_water_level_file(self, simulation_pk: int, water_level_1d_file_id: int) -> None:
        """Delete initial 1D water level file from the given simulation."""
        logger.debug(
            "Deleting initial 1D water level file %s from simulation %s", water_level_1d_file_id, simulation_pk
        )
        self.threedi_api.simulations_initial1d_water_level_file_delete(simulation_pk)

    def create_simulation_initial_2d_water_level_constant(self, simulation_pk: int, **data) -> TwoDWaterLevel:
        """Add add_initial_2d_water_level_constant to the given simulation."""
        water_level_2d_const = self.threedi_api.simulations_initial2d_water_level_constant_create(
            str(simulation_pk), data
        )
        return water_level_2d_const

    def create_simulation_initial_2d_water_level_raster(self, simulation_pk: int, **data) -> TwoDWaterRaster:
        """Add add_initial_2d_water_level_raster to the given simulation."""
        water_level_2d_raster = self.threedi_api.simulations_initial2d_water_level_raster_create(
            str(simulation_pk), data
        )
        return water_level_2d_raster

    def create_simulation_initial_groundwater_level_constant(self, simulation_pk: int, **data) -> GroundWaterLevel:
        """Add add_initial_groundwater_level_constant to the given simulation."""
        groundwater_const = self.threedi_api.simulations_initial_groundwater_level_constant_create(
            str(simulation_pk), data
        )
        return groundwater_const

    def create_simulation_initial_groundwater_level_raster(self, simulation_pk: int, **data) -> GroundWaterRaster:
        """Add add_initial_groundwater_level_raster to the given simulation."""
        groundwater_raster = self.threedi_api.simulations_initial_groundwater_level_raster_create(
            str(simulation_pk), data
        )
        return groundwater_raster

    def create_initial_water_level(self, threedimodel_id: str, **data) -> InitialWaterlevel:
        """Add initial water level to the given 3Di model."""
        initial_water_level = self.threedi_api.threedimodels_initial_waterlevels_create(threedimodel_id, data)
        return initial_water_level

    def upload_initial_water_level(self, threedimodel_id: str, water_level_id: int, **data) -> Upload:
        """Upload initial water level for the given 3Di model."""
        initial_water_level_upload = self.threedi_api.threedimodels_initial_waterlevels_upload(
            water_level_id, threedimodel_id, data
        )
        return initial_water_level_upload

    def create_simulation_initial_2d_substance_concentrations(
        self, simulation_pk: int, **data
    ) -> TwoDSubstanceConcentration:
        """Link 2D initial concentrations to substance for the given simulation."""
        substance_concentration = self.threedi_api.simulations_initial2d_substance_concentrations_create(
            str(simulation_pk), data
        )
        return substance_concentration
    
    def create_simulation_initial_1d_substance_concentrations(
        self, simulation_pk: int, **data
    ) -> OneDSubstanceConcentration:
        """Link 1D initial concentrations to substance for the given simulation."""
        substance_concentration = self.threedi_api.simulations_initial1d_substance_concentrations_create(
            str(simulation_pk), data
        )
        return substance_concentration
    
    def create_3di_model_initial_concentration(self, threedimodel_id: str, **data) -> InitialConcentration:
        """Create initial concentration for the given 3Di model."""
        initial_concentration = self.threedi_api.threedimodels_initial_concentrations_create(threedimodel_id, data)
        return initial_concentration
    
    def upload_3di_model_initial_concentration(self, threedimodel_id: str, initial_concentration_id: int, **data) -> Upload:
            return self.threedi_api.threedimodels_initial_concentrations_upload(initial_concentration_id, threedimodel_id, data)

    def create_3di_model_raster(self, threedimodel_id: str, **data) -> Raster:
        """Create raster for the given 3Di model."""
        raster = self.threedi_api.threedimodels_rasters_create(threedimodel_id, data)
        return raster

    def upload_3di_model_raster(self, threedimodel_id: str, raster_id: int, **data) -> Upload:
        """Upload raster to the given 3Di model."""
        raster_upload = self.threedi_api.threedimodels_rasters_upload(raster_id, threedimodel_id, data)
        return raster_upload

    def create_simulation_initial_saved_state(self, simulation_pk: int, **data) -> InitialSavedState:
        """Add initial saved state to the given simulation."""
        initial_saved_state = self.threedi_api.simulations_initial_saved_state_create(str(simulation_pk), data)
        return initial_saved_state

    def create_simulation_initial_wind_drag_coefficient(self, simulation_pk: int, **data) -> WindDragCoefficient:
        """Add initial wind drag coefficient to the given simulation."""
        initial_wind_drag_coefficient = self.threedi_api.simulations_initial_wind_drag_coefficient_create(
            str(simulation_pk), data
        )
        return initial_wind_drag_coefficient

    def create_simulation_constant_wind(self, simulation_pk: int, **wind_data) -> ConstantWind:
        """Add ConstantWind to the given simulation."""
        constant_wind = self.threedi_api.simulations_events_wind_constant_create(str(simulation_pk), wind_data)
        return constant_wind

    def create_simulation_custom_wind(self, simulation_pk: int, **wind_data) -> TimeseriesWind:
        """Add TimeseriesWind to the given simulation."""
        time_series_wind = self.threedi_api.simulations_events_wind_timeseries_create((str(simulation_pk)), wind_data)
        return time_series_wind

    def update_simulation_constant_precipitation(self, event_id: int, simulation_pk: int, **rain_data) -> None:
        """Update ConstantRain of the given simulation."""
        self.threedi_api.simulations_events_rain_constant_partial_update(event_id, str(simulation_pk), rain_data)

    def update_simulation_custom_precipitation(self, event_id: int, simulation_pk: int, **rain_data) -> None:
        """Update TimeseriesRain of the given simulation."""
        self.threedi_api.simulations_events_rain_timeseries_partial_update(event_id, str(simulation_pk), rain_data)

    def update_simulation_custom_netcdf_precipitation(self, event_id: int, simulation_pk: int, **rain_data) -> None:
        """Update rain time series from NetCDF file of the given simulation."""
        self.threedi_api.simulations_events_rain_rasters_netcdf_partial_update(event_id, str(simulation_pk), rain_data)

    def update_simulation_radar_precipitation(self, event_id: int, simulation_pk: int, **rain_data) -> None:
        """Update LizardRasterRain of the given simulation."""
        self.threedi_api.simulations_events_rain_rasters_lizard_partial_update(event_id, str(simulation_pk), rain_data)

    def update_simulation_breaches(self, event_id: int, simulation_pk: int, **data) -> None:
        """Update Breach of the given simulation."""
        self.threedi_api.simulations_events_breaches_partial_update(event_id, str(simulation_pk), data)

    def update_simulation_lateral_timeseries(self, event_id: int, simulation_pk: int, **data) -> None:
        """Update lateral timeseries of the given simulation."""
        self.threedi_api.simulations_events_lateral_timeseries_partial_update(event_id, str(simulation_pk), data)

    def update_simulation_lateral_file(self, event_id: int, simulation_pk: int, **data) -> None:
        """Update lateral file of the given simulation."""
        self.threedi_api.simulations_events_lateral_file_partial_update(event_id, str(simulation_pk), data)

    def update_simulation_initial_1d_water_level_constant(
        self, initial_id: int, simulation_pk: int, **data
    ) -> OneDWaterLevel:
        """Update add_initial_1d_water_level_constant of the given simulation."""
        water_level_1d_const = self.threedi_api.simulations_initial1d_water_level_constant_partial_update(
            initial_id, str(simulation_pk), data
        )
        return water_level_1d_const

    def update_simulation_initial_1d_water_level_predefined(
        self, initial_id: int, simulation_pk: int, **data
    ) -> OneDWaterLevelPredefined:
        """Update add_initial_1d_water_level_predefined of the given simulation."""
        water_level_1d_pred = self.threedi_api.simulations_initial1d_water_level_predefined_partial_update(
            initial_id, str(simulation_pk), data
        )
        return water_level_1d_pred

    def update_simulation_initial_2d_water_level_constant(
        self, initial_id: int, simulation_pk: int, **data
    ) -> TwoDWaterLevel:
        """Update add_initial_2d_water_level_constant of the given simulation."""
        water_level_2d_const = self.threedi_api.simulations_initial2d_water_level_constant_partial_update(
            initial_id, str(simulation_pk), data
        )
        return water_level_2d_const

    def update_simulation_initial_2d_water_level_raster(
        self, initial_id: int, simulation_pk: int, **data
    ) -> TwoDWaterRaster:
        """Update add_initial_2d_water_level_raster of the given simulation."""
        water_level_2d_raster = self.threedi_api.simulations_initial2d_water_level_raster_partial_update(
            initial_id, str(simulation_pk), data
        )
        return water_level_2d_raster

    def update_simulation_initial_groundwater_level_constant(
        self, initial_id: int, simulation_pk: int, **data
    ) -> GroundWaterLevel:
        """Update add_initial_groundwater_level_constant of the given simulation."""
        groundwater_const = self.threedi_api.simulations_initial_groundwater_level_constant_partial_update(
            initial_id, str(simulation_pk), data
        )
        return groundwater_const

    def update_simulation_initial_groundwater_level_raster(
        self, initial_id: int, simulation_pk: int, **data
    ) -> GroundWaterRaster:
        """Update add_initial_groundwater_level_raster of the given simulation."""
        groundwater_raster = self.threedi_api.simulations_initial_groundwater_level_raster_partial_update(
            initial_id, str(simulation_pk), data
        )
        return groundwater_raster

    def update_simulation_initial_saved_state(self, initial_id: int, simulation_pk: int, **data) -> InitialSavedState:
        """Update initial saved state of the given simulation."""
        initial_saved_state = self.threedi_api.simulations_initial_saved_state_partial_update(
            initial_id, str(simulation_pk), data
        )
        return initial_saved_state

    def update_simulation_initial_wind_drag_coefficient(
        self, initial_id: int, simulation_pk: int, **data
    ) -> WindDragCoefficient:
        """Update initial wind drag coefficient of the given simulation."""
        initial_wind_drag_coefficient = self.threedi_api.simulations_initial_wind_drag_coefficient_partial_update(
            initial_id, str(simulation_pk), data
        )
        return initial_wind_drag_coefficient

    def update_simulation_constant_wind(self, event_id: int, simulation_pk: int, **wind_data) -> ConstantWind:
        """Update ConstantWind of the given simulation."""
        constant_wind = self.threedi_api.simulations_events_wind_constant_partial_update(
            event_id, str(simulation_pk), wind_data
        )
        return constant_wind

    def update_simulation_custom_wind(self, event_id: int, simulation_pk: int, **wind_data) -> TimeseriesWind:
        """Update TimeseriesWind of the given simulation."""
        time_series_wind = self.threedi_api.simulations_events_wind_timeseries_partial_update(
            event_id, (str(simulation_pk)), wind_data
        )
        return time_series_wind

    def fetch_schematisations(self, **data) -> List[Schematisation]:
        """Get list of the schematisations."""
        schematisations_list = self.paginated_fetch(self.threedi_api.schematisations_list, **data)
        return schematisations_list

    def fetch_schematisations_with_count(
        self,
        limit: int = None,
        offset: int = None,
        name_contains: str = None,
        ordering: str = None,
    ) -> Tuple[List[Schematisation], int]:
        """Get list of the schematisations with count."""
        params = {}
        if limit is not None:
            params["limit"] = limit
        if offset is not None:
            params["offset"] = offset
        if name_contains is not None:
            params["name__icontains"] = name_contains.lower()
        if ordering is not None:
            params["ordering"] = ordering
        logger.debug("Fetching schematisations...")
        response = self.threedi_api.schematisations_list(**params)
        schematisations_list = response.results
        schematisations_count = response.count
        return schematisations_list, schematisations_count

    def fetch_schematisation(self, schematisation_pk: int, **data) -> Schematisation:
        """Get schematisation with given id."""
        schematisation = self.threedi_api.schematisations_read(id=schematisation_pk, **data)
        return schematisation

    def create_schematisation(self, name: str, owner: str, **data) -> Schematisation:
        """Create a new schematisation."""
        data.update({"name": name, "owner": owner})
        schematisation = self.threedi_api.schematisations_create(data)
        return schematisation

    def fetch_schematisation_revisions(
        self, schematisation_pk: int, committed: bool = True, **data
    ) -> List[SchematisationRevision]:
        """Get list of the schematisation revisions."""
        schematisation_revisions = self.paginated_fetch(
            self.threedi_api.schematisations_revisions_list, schematisation_pk, committed=committed, **data
        )
        return schematisation_revisions

    def fetch_schematisation_revisions_with_count(
        self,
        schematisation_pk: int,
        committed: bool = True,
        limit: int = None,
        offset: int = None,
    ) -> Tuple[List[SchematisationRevision], int]:
        """Get list of the schematisation revisions with count."""
        params = {}
        if limit is not None:
            params["limit"] = limit
        if offset is not None:
            params["offset"] = offset
        logger.debug("Fetching schematisations...")
        response = self.threedi_api.schematisations_revisions_list(schematisation_pk, committed=committed, **params)
        schematisation_revisions_list = response.results
        schematisation_revisions_count = response.count
        return schematisation_revisions_list, schematisation_revisions_count

    def fetch_schematisation_revision(self, schematisation_pk: int, revision_pk: int) -> SchematisationRevision:
        """Get schematisation revision."""
        schematisation_revision = self.threedi_api.schematisations_revisions_read(revision_pk, schematisation_pk)
        return schematisation_revision

    def fetch_schematisation_latest_revision(self, schematisation_pk: int) -> SchematisationRevision:
        """Get latest schematisation revision."""
        schematisation_revision = self.threedi_api.schematisations_latest_revision(schematisation_pk)
        return schematisation_revision

    def create_schematisation_revision(
        self, schematisation_pk: int, empty: bool = False, **data
    ) -> SchematisationRevision:
        """Create a new schematisation revision."""
        data["empty"] = empty
        schematisation_revision = self.threedi_api.schematisations_revisions_create(schematisation_pk, data)
        return schematisation_revision

    def download_schematisation_revision_sqlite(self, schematisation_pk: int, revision_pk: int) -> Download:
        """Get schematisation revision sqlite Download object."""
        sqlite_download = self.threedi_api.schematisations_revisions_sqlite_download(revision_pk, schematisation_pk)
        return sqlite_download

    def upload_schematisation_revision_sqlite(
        self, schematisation_pk: int, revision_pk: int, filename: str, **data
    ) -> SqliteFileUpload:
        """Create a new schematisation revision SqliteFileUpload."""
        data["filename"] = filename
        sqlite_file_upload = self.threedi_api.schematisations_revisions_sqlite_upload(
            revision_pk, schematisation_pk, data
        )
        return sqlite_file_upload

    def delete_schematisation_revision_sqlite(self, schematisation_pk: int, revision_pk: int):
        """Remove schematisation revision sqlite file."""
        self.threedi_api.schematisations_revisions_sqlite_delete(revision_pk, schematisation_pk)

    def fetch_schematisation_revision_rasters(self, schematisation_pk: int, revision_pk: int) -> List[RevisionRaster]:
        """Get list of the schematisation revision rasters."""
        revision_rasters_list = self.paginated_fetch(
            self.threedi_api.schematisations_revisions_rasters_list, revision_pk, schematisation_pk
        )
        return revision_rasters_list

    def create_schematisation_revision_raster(
        self, schematisation_pk: int, revision_pk: int, name: str, raster_type: str = "dem_file", **data
    ) -> RasterCreate:
        """Create a new schematisation revision raster."""
        raster_type = "dem_file" if raster_type == "dem_raw_file" else raster_type
        data.update({"name": name, "type": raster_type})
        raster_create = self.threedi_api.schematisations_revisions_rasters_create(revision_pk, schematisation_pk, data)
        return raster_create

    def upload_schematisation_revision_raster(
        self, raster_pk: int, schematisation_pk: int, revision_pk: int, filename: str
    ) -> Upload:
        """Create a new schematisation revision raster Upload object."""
        data = {"filename": filename}
        raster_file_upload = self.threedi_api.schematisations_revisions_rasters_upload(
            raster_pk, revision_pk, schematisation_pk, data
        )
        return raster_file_upload

    def delete_schematisation_revision_raster(self, raster_pk: int, schematisation_pk: int, revision_pk: int):
        """Remove schematisation revision raster."""
        self.threedi_api.schematisations_revisions_rasters_delete(raster_pk, revision_pk, schematisation_pk)

    def download_schematisation_revision_raster(
        self, raster_pk: int, schematisation_pk: int, revision_pk: int
    ) -> Download:
        """Download schematisation revision raster."""
        raster_download = self.threedi_api.schematisations_revisions_rasters_download(
            raster_pk, revision_pk, schematisation_pk
        )
        return raster_download

    def commit_schematisation_revision(self, schematisation_pk: int, revision_pk: int, **data) -> Commit:
        """Commit schematisation revision."""
        commit = self.threedi_api.schematisations_revisions_commit(revision_pk, schematisation_pk, data)
        return commit

    def fetch_schematisation_revision_3di_models(self, schematisation_pk: int, revision_pk: int) -> List[ThreediModel]:
        """Fetch 3Di models belonging to the particular schematisation revision."""
        threedi_models = self.threedi_api.schematisations_revisions_threedimodels(revision_pk, schematisation_pk)
        return threedi_models

    def create_schematisation_revision_3di_model(
        self, schematisation_pk: int, revision_pk: int, inherit_templates: bool = False
    ) -> ThreediModel:
        """Create a new 3Di model out of committed revision."""
        data = {
            "inherit_from_previous_threedimodel": True,
            "inherit_from_previous_revision": inherit_templates,
        }
        threedi_model = self.threedi_api.schematisations_revisions_create_threedimodel(
            revision_pk, schematisation_pk, data
        )
        return threedi_model

    def fetch_schematisation_revision_tasks(self, schematisation_pk: int, revision_pk: int) -> List[RevisionTask]:
        """Get list of the schematisation revision tasks."""
        revision_tasks_list = self.paginated_fetch(
            self.threedi_api.schematisations_revisions_tasks_list, revision_pk, schematisation_pk
        )
        return revision_tasks_list

    def fetch_schematisation_revision_task(
        self, task_pk: int, schematisation_pk: int, revision_pk: int
    ) -> RevisionTask:
        """Get schematisation revision task."""
        revision_task = self.threedi_api.schematisations_revisions_tasks_read(task_pk, revision_pk, schematisation_pk)
        return revision_task

    def fetch_simulation_templates(self, **params) -> List[Template]:
        """Get list of the simulation templates."""
        simulation_templates_list = self.paginated_fetch(self.threedi_api.simulation_templates_list, **params)
        return simulation_templates_list

    def fetch_simulation_templates_with_count(
        self, simulation_pk: int = None, limit: int = None, offset: int = None
    ) -> Tuple[List[Template], int]:
        """Get list of the simulation templated with count."""
        params = {}
        if simulation_pk is not None:
            params["simulation__threedimodel__id"] = simulation_pk
        if limit is not None:
            params["limit"] = limit
        if offset is not None:
            params["offset"] = offset
        logger.debug("Fetching simulation templates...")
        response = self.threedi_api.simulation_templates_list(**params)
        simulation_templates_list = response.results
        simulation_templates_count = response.count
        return simulation_templates_list, simulation_templates_count

    def fetch_simulation_template(self, template_pk: int) -> Template:
        """Get a simulation template with given id."""
        simulation_template = self.threedi_api.simulation_templates_read(id=template_pk)
        return simulation_template

    def delete_simulation_template(self, template_pk: int):
        """Delete a simulation template with given id."""
        self.threedi_api.simulation_templates_delete(id=template_pk)

    def create_template_from_simulation(self, name: str, simulation_pk: str, **data) -> Template:
        """Create simulation template out of the simulation."""
        data.update({"name": name, "simulation": simulation_pk})
        simulation_template = self.threedi_api.simulation_templates_create(data)
        return simulation_template

    def create_simulation_from_template(
        self, template: str, name: str, organisation: str, start_datetime: str, end_datetime: str, **data
    ) -> Simulation:
        """Create simulation out of the simulation template."""
        data.update(
            {
                "name": name,
                "template": template,
                "organisation": organisation,
                "start_datetime": start_datetime,
                "end_datetime": end_datetime,
            }
        )
        simulation = self.threedi_api.simulations_from_template(data)
        return simulation

    def fetch_simulation_settings_overview(self, simulation_pk: str) -> SimulationSettingsOverview:
        """Get a simulation settings overview."""
        simulation_settings_overview = self.threedi_api.simulations_settings_overview(simulation_pk=simulation_pk)
        return simulation_settings_overview

    def fetch_simulation_events(self, simulation_pk: int) -> Event:
        """Get a simulation events collection."""
        simulation_events = self.threedi_api.simulations_events(id=simulation_pk)
        return simulation_events

    def fetch_simulation_lizard_postprocessing_overview(self, simulation_pk: int) -> PostProcessingOverview:
        """Get a simulation lizard postprocessing overview."""
        lizard_postprocessing_overview = self.threedi_api.simulations_results_post_processing_lizard_overview_list(
            str(simulation_pk)
        )
        return lizard_postprocessing_overview

    def create_simulation_settings_physical(self, simulation_pk: int, **data) -> PhysicalSettings:
        """Create a simulation physical settings."""
        simulation_settings_physical = self.threedi_api.simulations_settings_physical_create(str(simulation_pk), data)
        return simulation_settings_physical

    def create_simulation_settings_numerical(self, simulation_pk: int, **data) -> NumericalSettings:
        """Create a simulation numerical settings."""
        simulation_settings_numerical = self.threedi_api.simulations_settings_numerical_create(str(simulation_pk), data)
        return simulation_settings_numerical

    def create_simulation_settings_time_step(self, simulation_pk: int, **data) -> TimeStepSettings:
        """Create a simulation time step settings."""
        simulation_settings_time_step = self.threedi_api.simulations_settings_time_step_create(str(simulation_pk), data)
        return simulation_settings_time_step

    def create_simulation_settings_aggregation(self, simulation_pk: int, **data) -> AggregationSettings:
        """Create a simulation aggregation settings."""
        simulations_settings_aggregation = self.threedi_api.simulations_settings_aggregation_create(
            str(simulation_pk), data
        )
        return simulations_settings_aggregation

    def update_simulation_settings_physical(self, simulation_pk: int, **data) -> None:
        """Update a simulation physical settings."""
        self.threedi_api.simulations_settings_physical_partial_update(str(simulation_pk), data)

    def update_simulation_settings_numerical(self, simulation_pk: int, **data) -> None:
        """Update a simulation numerical settings."""
        self.threedi_api.simulations_settings_numerical_partial_update(str(simulation_pk), data)

    def update_simulation_settings_time_step(self, simulation_pk: int, **data) -> None:
        """Update a simulation time step settings."""
        self.threedi_api.simulations_settings_time_step_partial_update(str(simulation_pk), data)

    def update_simulation_settings_aggregation(self, setting_id: int, simulation_pk: int, **data) -> None:
        """Update a simulation aggregation settings."""
        self.threedi_api.simulations_settings_aggregation_partial_update(setting_id, str(simulation_pk), data)

    def fetch_contracts(self, **data) -> List[Contract]:
        """Get valid 3Di contracts list."""
        contracts_list = self.paginated_fetch(self.threedi_api.contracts_list, **data)
        return contracts_list<|MERGE_RESOLUTION|>--- conflicted
+++ resolved
@@ -15,12 +15,8 @@
                                         FileLateral, FileRasterSourcesSinks,
                                         FileStructureControl,
                                         FileTimeseriesSourcesSinks,
-<<<<<<< HEAD
                                         ForcingSubstance, GroundWaterLevel,
                                         GroundWaterRaster,
-=======
-                                        GroundWaterLevel, GroundWaterRaster,
->>>>>>> cc69c8f2
                                         InitialConcentration,
                                         InitialSavedState, InitialWaterlevel,
                                         LizardRasterRain,
@@ -29,10 +25,7 @@
                                         LizardTimeseriesSourcesSinks,
                                         MemoryStructureControl,
                                         NumericalSettings, ObstacleEdit,
-<<<<<<< HEAD
-=======
                                         OneDSubstanceConcentration,
->>>>>>> cc69c8f2
                                         OneDWaterLevel, OneDWaterLevelFile,
                                         OneDWaterLevelPredefined, Organisation,
                                         PhysicalSettings,
