# 3Di Models and Simulations for QGIS, licensed under GPLv2 or (at your option) any later version
# Copyright (C) 2023 by Lutra Consulting for 3Di Water Management
import logging
from datetime import datetime, timedelta, timezone
from typing import Any, Callable, Dict, List, Tuple

from threedi_api_client import ThreediApi
from threedi_api_client.openapi import (
    Action,
    AggregationSettings,
    ArrivalTimePostProcessing,
    BasicPostProcessing,
    Breach,
    Commit,
    ConstantLateral,
    ConstantLocalRain,
    ConstantRain,
    ConstantWind,
    Contract,
    CurrentStatus,
    DamagePostProcessing,
    Download,
    Event,
    FileBoundaryCondition,
    FileLateral,
    FileRasterSourcesSinks,
    FileStructureControl,
    FileTimeseriesSourcesSinks,
    GroundWaterLevel,
    GroundWaterRaster,
    InitialSavedState,
    InitialWaterlevel,
    LizardRasterRain,
    LizardRasterSourcesSinks,
    LizardTimeseriesRain,
    LizardTimeseriesSourcesSinks,
    MemoryStructureControl,
    NumericalSettings,
    ObstacleEdit,
    OneDWaterLevel,
    OneDWaterLevelPredefined,
    Organisation,
    PhysicalSettings,
    PostProcessingOverview,
    PotentialBreach,
    Progress,
    Raster,
    RasterCreate,
    RasterEdit,
    Repository,
    ResultFile,
    Revision,
    RevisionRaster,
    RevisionTask,
    Schematisation,
    SchematisationRevision,
    Simulation,
    SimulationSettingsOverview,
    SimulationStatus,
    SqliteFileUpload,
    StableThresholdSavedState,
    Substance,
    TableStructureControl,
    Template,
    ThreediModel,
    ThreediModelSavedState,
    ThreediModelTask,
    TimedSavedStateUpdate,
    TimedStructureControl,
    TimeseriesLateral,
    TimeseriesLocalRain,
    TimeseriesRain,
    TimeseriesSourcesSinks,
    TimeseriesWind,
    TimeStepSettings,
    TwoDWaterLevel,
    TwoDWaterRaster,
    Upload,
    UploadEventFile,
    User,
    WindDragCoefficient,
)

logger = logging.getLogger(__name__)


def get_api_client(api_username: str, api_password: str, api_host: str, version: str = "v3-beta") -> ThreediApi:
    """Setup 3Di API Client using username and password."""
    config = {
        "THREEDI_API_HOST": api_host,
        "THREEDI_API_USERNAME": api_username,
        "THREEDI_API_PASSWORD": api_password,
    }
    api_client = ThreediApi(config=config, version=version)
    return api_client


def get_api_client_with_tokens(
    api_host: str, api_access_token: str, api_refresh_token: str, version: str = "v3-beta"
) -> ThreediApi:
    """Setup 3Di API Client using access and refresh tokens."""
    config = {
        "THREEDI_API_HOST": api_host,
        "THREEDI_API_ACCESS_TOKEN": api_access_token,
        "THREEDI_API_REFRESH_TOKEN": api_refresh_token,
    }
    api_client = ThreediApi(config=config, version=version)
    return api_client


def get_api_client_with_personal_api_token(
    personal_api_token: str, api_host: str, version: str = "v3-beta"
) -> ThreediApi:
    """Setup 3Di API Client using Personal API Token."""
    config = {
        "THREEDI_API_HOST": api_host,
        "THREEDI_API_USERNAME": "__key__",
        "THREEDI_API_PERSONAL_API_TOKEN": personal_api_token,
    }
    api_client = ThreediApi(config=config, version=version)
    return api_client


class ThreediCalls:
    """Class with methods used for the communication with the 3Di API."""

    FETCH_LIMIT = 250
    EXPIRATION_TIME = datetime.now(timezone.utc) - timedelta(days=7)

    def __init__(self, threedi_api: ThreediApi) -> None:
        self.threedi_api = threedi_api

    @property
    def expiration_date(self):
        created__date__gt = self.EXPIRATION_TIME.strftime("%Y-%m-%d")
        return created__date__gt

    def paginated_fetch(self, api_method: Callable, *args, **kwargs) -> List[Any]:
        """Method for iterative fetching of the data via given API endpoint."""
        limit = self.FETCH_LIMIT
        logger.debug("Paginated fetch for %s...", api_method)
        response = api_method(*args, limit=limit, **kwargs)
        response_count = response.count
        results_list = response.results
        if response_count > limit:
            for offset in range(limit, response_count, limit):
                logger.debug("Another paginated fetch for %s...", api_method)
                response = api_method(*args, offset=offset, limit=limit, **kwargs)
                results_list += response.results
        return results_list

    def fetch_current_user(self) -> User:
        """Fetch current user instance."""
        user = self.threedi_api.auth_profile_list()
        return user

    def fetch_repositories(self) -> List[Repository]:
        """Fetch all repositories available for current user."""
        repositories_list = self.paginated_fetch(self.threedi_api.repositories_list)
        return repositories_list

    def fetch_simulations(self) -> List[Simulation]:
        """Fetch all simulations available for current user."""
        simulations_list = self.paginated_fetch(
            self.threedi_api.simulations_list, created__date__gt=self.expiration_date
        )
        return simulations_list

    def fetch_simulation(self, simulation_pk: int) -> Simulation:
        """Fetch single simulation."""
        logger.debug("Fetching single simulation %s...", simulation_pk)
        simulation = self.threedi_api.simulations_read(id=simulation_pk)
        return simulation

    def fetch_3di_models_with_count(
        self,
        limit: int = None,
        offset: int = None,
        name_contains: str = None,
        schematisation_name: str = None,
        schematisation_owner: str = None,
        show_valid_and_invalid: bool = False,
    ) -> Tuple[List[ThreediModel], int]:
        """Fetch 3Di models available for current user."""
        params = {"revision__schematisation__isnull": False, "is_valid": True, "disabled": False}
        if limit is not None:
            params["limit"] = limit
        if offset is not None:
            params["offset"] = offset
        if name_contains is not None:
            params["name__icontains"] = name_contains.lower()
        if schematisation_name is not None:
            params["revision__schematisation__name"] = schematisation_name
        if schematisation_owner is not None:
            params["revision__schematisation__owner__unique_id"] = schematisation_owner
        if show_valid_and_invalid:
            params["is_valid"] = ""
        logger.debug("Fetching 3di models for current user...")
        response = self.threedi_api.threedimodels_list(**params)
        models_list = response.results
        models_count = response.count
        return models_list, models_count

    def create_simulation(self, **simulation_data) -> Simulation:
        """Create a new Simulation."""
        sim = Simulation(**simulation_data)
        new_sim = self.threedi_api.simulations_create(sim)
        logger.info("Created new simulation")
        return new_sim

    def create_simulation_action(self, simulation_pk: int, **action_data) -> Action:
        """Make an action on 'simulation_pk' simulation."""
        action = self.threedi_api.simulations_actions_create(str(simulation_pk), action_data)
        return action

    def fetch_simulation_status(self, simulation_pk: int) -> CurrentStatus:
        """Get a given simulation current status."""
        logger.debug("Fetching simulation status for sim id %s...", str(simulation_pk))
        current_status = self.threedi_api.simulations_status_list(str(simulation_pk), limit=self.FETCH_LIMIT)
        return current_status

    def fetch_simulation_statuses(self, **params) -> List[SimulationStatus]:
        """Fetch simulations statuses."""
        params["created__date__gt"] = self.expiration_date
        statuses = self.paginated_fetch(self.threedi_api.statuses_list, **params)
        return statuses

    def fetch_simulation_progress(self, simulation_pk: int) -> Progress:
        """Get a given simulation progress. Available only if simulation was already started."""
        logger.debug("Fetching simulation progress for sim id %s...", str(simulation_pk))
        simulations_progress = self.threedi_api.simulations_progress_list(str(simulation_pk), limit=self.FETCH_LIMIT)
        return simulations_progress

    def fetch_simulations_progresses(
        self, simulations_list: List[Simulation]
    ) -> Dict[int, Tuple[Simulation, CurrentStatus, Progress]]:
        """Get all simulations with statuses and progresses."""
        progresses = {}
        if not simulations_list:
            logger.warning("Simulations list not specified, we grab all simulations! ")
            simulations_list = self.fetch_simulations()
        logger.info("Starting to grab sim statuses for %d simulations", len(simulations_list))
        for sim in simulations_list:
            spk = sim.id
            spk_str = str(spk)
            logger.debug("Fetching status for simulation %s", spk_str)
            current_status = self.threedi_api.simulations_status_list(spk_str, limit=self.FETCH_LIMIT)
            status_name = current_status.name
            status_time = current_status.time
            if status_time is None:
                status_time = 0
            if status_name == "initialized" and status_time:
                sim_progress = self.threedi_api.simulations_progress_list(spk_str, limit=self.FETCH_LIMIT)
            elif status_name == "postprocessing" or status_name == "finished":
                sim_progress = Progress(percentage=100, time=status_time)
            else:
                sim_progress = Progress(percentage=0, time=status_time)
            progresses[spk] = (sim, current_status, sim_progress)
        return progresses

    def fetch_simulation_results(self, simulation_pk: int) -> List[ResultFile]:
        """Fetch simulation results list."""
        spk_str = str(simulation_pk)
        results_list = self.paginated_fetch(self.threedi_api.simulations_results_files_list, spk_str)
        return results_list

    def fetch_simulation_downloads(self, simulation_pk: int) -> List[Tuple[ResultFile, Download]]:
        """Fetch simulation downloads list."""
        spk_str = str(simulation_pk)
        downloads = []
        results_list = self.paginated_fetch(self.threedi_api.simulations_results_files_list, spk_str)
        for result_file in results_list:
            download = self.threedi_api.simulations_results_files_download(result_file.id, spk_str)
            downloads.append((result_file, download))
        return downloads

    def fetch_3di_model(self, threedimodel_id: int) -> ThreediModel:
        """Fetch 3Di model with a given id."""
        logger.debug("Fetching model %s", threedimodel_id)
        threedi_model = self.threedi_api.threedimodels_read(threedimodel_id)
        return threedi_model

    def delete_3di_model(self, threedimodel_id: int) -> None:
        """Delete 3Di model with a given id."""
        logger.debug("Deleting model %s", threedimodel_id)
        self.threedi_api.threedimodels_delete(threedimodel_id)

    def fetch_3di_model_geojson_cells_download(self, threedimodel_id: int) -> Download:
        """Fetch model geojson cells Download object."""
        logger.debug("Fetching cells json for model %s", threedimodel_id)
        cells_download = self.threedi_api.threedimodels_geojson_cells_download(threedimodel_id)
        return cells_download

    def fetch_3di_model_geojson_breaches_download(self, threedimodel_id: int) -> Download:
        """Fetch model geojson breaches Download object."""
        logger.debug("Fetching breaches json for model %s", threedimodel_id)
        breaches_download = self.threedi_api.threedimodels_geojson_breaches_download(threedimodel_id)
        return breaches_download

    def fetch_3di_model_gridadmin_download(self, threedimodel_id: int) -> Tuple[ResultFile, Download]:
        """Fetch simulation model gridadmin file."""
        logger.debug("Fetching gridadmin for model %s", threedimodel_id)
        result_file = ResultFile(filename="gridadmin.h5", created=datetime.utcnow())
        download = self.threedi_api.threedimodels_gridadmin_download(threedimodel_id)
        return result_file, download

    def fetch_3di_model_geopackage_download(self, threedimodel_id: int) -> Tuple[ResultFile, Download]:
        """Fetch simulation model gridadmin file in GeoPackage format."""
        logger.debug("Fetching gridadmin GeoPackage for model %s", threedimodel_id)
        result_file = ResultFile(filename="gridadmin.gpkg", created=datetime.utcnow())
        download = self.threedi_api.threedimodels_geopackage_download(threedimodel_id)
        return result_file, download

    def fetch_3di_model_potential_breaches(self, threedimodel_id: str) -> List[PotentialBreach]:
        """Fetch breaches list."""
        breaches = self.paginated_fetch(self.threedi_api.threedimodels_potentialbreaches_list, threedimodel_id)
        return breaches

    def fetch_3di_model_point_potential_breach(self, threedimodel_id: str, content_pk: int = None) -> PotentialBreach:
        """Fetch a single potential breach at given connected_pnt_id."""
        params = {"threedimodel_pk": threedimodel_id}
        if content_pk is not None:
            params["connected_pnt_id"] = content_pk
        response = self.threedi_api.threedimodels_potentialbreaches_list(**params)
        breach = response.results[0]
        return breach

    def fetch_3di_model_potential_breach(self, threedimodel_id: str, breach_pk: int) -> PotentialBreach:
        """Fetch a single potential breach with given id."""
        breach = self.threedi_api.threedimodels_potentialbreaches_read(breach_pk, threedimodel_id)
        return breach

    def fetch_3di_model_initial_waterlevels(self, threedimodel_id: str) -> List[InitialWaterlevel]:
        """Fetch initial water levels list"""
        water_levels = self.paginated_fetch(self.threedi_api.threedimodels_initial_waterlevels_list, threedimodel_id)
        return water_levels

    def fetch_3di_model_initial_waterlevel(self, threedimodel_id: str, water_level_id: int) -> InitialWaterlevel:
        """Fetch initial water level with given id"""
        water_level = self.threedi_api.threedimodels_initial_waterlevels_read(water_level_id, threedimodel_id)
        return water_level

    def fetch_3di_model_raster(self, threedimodel_id: str, raster_id: int) -> Raster:
        """Fetch raster with given id"""
        raster = self.threedi_api.threedimodels_rasters_read(raster_id, threedimodel_id)
        return raster

    def fetch_3di_model_saved_states(self, threedimodel_id: str) -> List[ThreediModelSavedState]:
        """Fetch saved states list."""
        states = self.paginated_fetch(self.threedi_api.threedimodels_saved_states_list, threedimodel_id)
        return states

    def fetch_3di_model_tasks(self, threedimodel_id: str) -> List[ThreediModelTask]:
        """Fetch 3Di model tasks list."""
        tasks = self.paginated_fetch(self.threedi_api.threedimodels_tasks_list, threedimodel_id)
        return tasks

    def fetch_3di_model_task(self, threedimodel_id: str, task_id: int) -> ThreediModelTask:
        """Fetch 3Di model task with given ID."""
        task = self.threedi_api.threedimodels_tasks_read(task_id, threedimodel_id)
        return task

    def fetch_revisions(self) -> List[Revision]:
        """Fetch all Revisions available for current user."""
        revisions_list = self.paginated_fetch(self.threedi_api.revisions_list)
        return revisions_list

    def fetch_revision_3di_models(self, rev_id: int) -> List[ThreediModel]:
        """Fetch all 3Di models belonging to given Revision."""
        revision_models_list = self.threedi_api.revisions_threedimodels(rev_id)
        return revision_models_list

    def fetch_organisations(self) -> List[Organisation]:
        """Fetch all Organisations available for current user."""
        organisations = self.paginated_fetch(self.threedi_api.organisations_list)
        return organisations

    def fetch_lateral_files(self, simulation_pk: int) -> List[FileLateral]:
        """Get list of the lateral files of the given simulation."""
        lateral_files_list = self.paginated_fetch(
            self.threedi_api.simulations_events_lateral_file_list, str(simulation_pk)
        )
        return lateral_files_list

    def fetch_lateral_file(self, simulation_pk: int, lateral_pk: int) -> FileLateral:
        """Get a laterals file with given id."""
        lateral_file = self.threedi_api.simulations_events_lateral_file_read(lateral_pk, str(simulation_pk))
        return lateral_file

    def fetch_lateral_file_download(self, simulation_pk: int, lateral_pk: int) -> Download:
        """Get the lateral file Download object."""
        lateral_download = self.threedi_api.simulations_events_lateral_file_download(lateral_pk, str(simulation_pk))
        return lateral_download

    def create_raster_edits(self, simulation_pk: int, **data) -> RasterEdit:
        """Add raster edit to the given simulation."""
        raster_edit = self.threedi_api.simulations_events_raster_edits_create(str(simulation_pk), data)
        return raster_edit

    def create_lizard_raster_sources_sinks(self, simulation_pk: int, **data) -> LizardRasterSourcesSinks:
        """Add Lizard raster sources sinks to the given simulation."""
        lizard_raster_sources_sinks = self.threedi_api.simulations_events_sources_sinks_rasters_lizard_create(
            str(simulation_pk), data
        )
        return lizard_raster_sources_sinks

    def create_lizard_timeseries_sources_sinks(self, simulation_pk: int, **data) -> LizardTimeseriesSourcesSinks:
        """Add Lizard timeseries sources sinks to the given simulation."""
        lizard_timeseries_sources_sinks = self.threedi_api.simulations_events_sources_sinks_timeseries_lizard_create(
            str(simulation_pk), data
        )
        return lizard_timeseries_sources_sinks

    def create_timeseries_sources_sinks(self, simulation_pk: int, **data) -> TimeseriesSourcesSinks:
        """Add timeseries sources sinks to the given simulation."""
        timeseries_sources_sinks = self.threedi_api.simulations_events_sources_sinks_timeseries_create(
            str(simulation_pk), data
        )
        return timeseries_sources_sinks

    def create_lizard_timeseries_rain(self, simulation_pk: int, **data) -> LizardTimeseriesRain:
        """Add Lizard timeseries rain to the given simulation."""
        lizard_timeseries_rain = self.threedi_api.simulations_events_rain_timeseries_lizard_create(
            str(simulation_pk), data
        )
        return lizard_timeseries_rain

    def create_local_rain_constant(self, simulation_pk: int, **data) -> ConstantLocalRain:
        """Add constant local rain to the given simulation."""
        constant_local_rain = self.threedi_api.simulations_events_rain_local_constant_create(str(simulation_pk), data)
        return constant_local_rain

    def create_local_rain_timeseries(self, simulation_pk: int, **data) -> TimeseriesLocalRain:
        """Add timeseries local rain to the given simulation."""
        timeseries_local_rain = self.threedi_api.simulations_events_rain_local_timeseries_create(
            str(simulation_pk), data
        )
        return timeseries_local_rain

    def create_obstacle_edits(self, simulation_pk: int, **data) -> ObstacleEdit:
        """Add obstacle edit to the given simulation."""
        obstacle_edit = self.threedi_api.simulations_events_obstacle_edits_create(str(simulation_pk), data)
        return obstacle_edit

    def fetch_structure_control_files(self, simulation_pk: int) -> List[FileStructureControl]:
        """Get list of the structure control files of the given simulation."""
        sc_files_list = self.paginated_fetch(
            self.threedi_api.simulations_events_structure_control_file_list, str(simulation_pk)
        )
        return sc_files_list

    def fetch_structure_control_file(self, simulation_pk: int, sc_pk: int) -> FileStructureControl:
        """Get a structure control file with given id."""
        sc_file = self.threedi_api.simulations_events_structure_control_file_read(sc_pk, str(simulation_pk))
        return sc_file

    def fetch_structure_control_file_download(self, simulation_pk: int, sc_pk: int) -> Download:
        """Get a structure control file Download object."""
        sc_download = self.threedi_api.simulations_events_structure_control_file_download(sc_pk, str(simulation_pk))
        return sc_download

    def create_simulation_structure_control_file(self, simulation_pk: int, **data) -> Upload:
        """Add structure control file to the given simulation."""
        sc_upload_file = self.threedi_api.simulations_events_structure_control_file_create(str(simulation_pk), data)
        return sc_upload_file

    def create_simulation_structure_control_memory(self, simulation_pk: int, **data) -> MemoryStructureControl:
        """Add memory structure control to the given simulation."""
        sc_memory = self.threedi_api.simulations_events_structure_control_memory_create(str(simulation_pk), data)
        return sc_memory

    def create_simulation_structure_control_table(self, simulation_pk: int, **data) -> TableStructureControl:
        """Add table structure control to the given simulation."""
        sc_table = self.threedi_api.simulations_events_structure_control_table_create(str(simulation_pk), data)
        return sc_table

    def create_simulation_structure_control_timed(self, simulation_pk: int, **data) -> TimedStructureControl:
        """Add timed structure control to the given simulation."""
        sc_timed = self.threedi_api.simulations_events_structure_control_timed_create(str(simulation_pk), data)
        return sc_timed

    def fetch_boundarycondition_files(self, simulation_pk: int) -> List[FileBoundaryCondition]:
        """Get list of the boundary condition files of the given simulation."""
        bc_files_list = self.paginated_fetch(
            self.threedi_api.simulations_events_boundaryconditions_file_list, str(simulation_pk)
        )
        return bc_files_list

    def fetch_boundarycondition_file(self, simulation_pk: int, bc_pk: int) -> FileBoundaryCondition:
        """Get a boundary condition file with given id."""
        bc_file = self.threedi_api.simulations_events_boundaryconditions_file_read(bc_pk, str(simulation_pk))
        return bc_file

    def fetch_boundarycondition_file_download(self, simulation_pk: int, bc_pk: int) -> Download:
        """Get a boundary condition file Download object."""
        bc_download = self.threedi_api.simulations_events_boundaryconditions_file_download(bc_pk, str(simulation_pk))
        return bc_download

    def create_simulation_boundarycondition_file(self, simulation_pk: int, **data) -> Upload:
        """Add boundary conditions file to the given simulation."""
        bc_upload_file = self.threedi_api.simulations_events_boundaryconditions_file_create(str(simulation_pk), data)
        return bc_upload_file

    def create_simulation_constant_precipitation(self, simulation_pk: int, **rain_data) -> ConstantRain:
        """Add ConstantRain to the given simulation."""
        constant_rain = self.threedi_api.simulations_events_rain_constant_create(str(simulation_pk), rain_data)
        return constant_rain

    def create_simulation_custom_precipitation(self, simulation_pk: int, **rain_data) -> TimeseriesRain:
        """Add TimeseriesRain to the given simulation."""
        time_series_rain = self.threedi_api.simulations_events_rain_timeseries_create(str(simulation_pk), rain_data)
        return time_series_rain

    def create_simulation_raster_netcdf_precipitation(self, simulation_pk: int, **rain_data) -> Upload:
        """Add raster rain time series from NetCDF file to the given simulation."""
        netcdf_upload = self.threedi_api.simulations_events_rain_rasters_netcdf_create(str(simulation_pk), rain_data)
        return netcdf_upload

    def create_simulation_global_netcdf_precipitation(self, simulation_pk: int, **rain_data) -> Upload:
        """Add global time series from NetCDF file to the given simulation."""
        netcdf_upload = self.threedi_api.simulations_events_rain_timeseries_netcdf_create(str(simulation_pk), rain_data)
        return netcdf_upload

    def create_simulation_radar_precipitation(self, simulation_pk: int, **rain_data) -> LizardRasterRain:
        """Add LizardRasterRain to the given simulation."""
        time_series_rain = self.threedi_api.simulations_events_rain_rasters_lizard_create(str(simulation_pk), rain_data)
        return time_series_rain

    def create_simulation_breaches(self, simulation_pk: int, **data) -> Breach:
        """Add Breach to the given simulation."""
        breach = self.threedi_api.simulations_events_breaches_create(str(simulation_pk), data)
        return breach

<<<<<<< HEAD
    def create_simulation_substances(self, simulation_pk: int, **data) -> Substance:
        """Add substance to the given simulation."""
        substance = self.threedi_api.simulations_substances_create(str(simulation_pk), data)
        return substance
=======
    def create_simulation_lateral_constant(self, simulation_pk: int, **data) -> ConstantLateral:
        """Add lateral constant to the given simulation."""
        lateral_constant = self.threedi_api.simulations_events_lateral_constant_create(str(simulation_pk), data)
        return ConstantLateral
>>>>>>> a9832126

    def create_simulation_lateral_timeseries(self, simulation_pk: int, **data) -> TimeseriesLateral:
        """Add lateral timeseries to the given simulation."""
        lateral_timeseries = self.threedi_api.simulations_events_lateral_timeseries_create(str(simulation_pk), data)
        return lateral_timeseries

    def create_simulation_lateral_file(self, simulation_pk: int, **data) -> UploadEventFile:
        """Add lateral file to the given simulation."""
        lateral_upload_file = self.threedi_api.simulations_events_lateral_file_create(str(simulation_pk), data)
        return lateral_upload_file

    def create_simulation_postprocessing_in_lizard_arrival(
        self, simulation_pk: int, **data
    ) -> ArrivalTimePostProcessing:
        """Add add_postprocessing_in_lizard_arrival to the given simulation."""
        time_post_processing = self.threedi_api.simulations_results_post_processing_lizard_arrival_create(
            str(simulation_pk), data
        )
        return time_post_processing

    def create_simulation_post_processing_lizard_basic(self, simulation_pk: int, **data) -> BasicPostProcessing:
        """Add add_post_processing_lizard_basic to the given simulation."""
        basic_post_processing = self.threedi_api.simulations_results_post_processing_lizard_basic_create(
            str(simulation_pk), data
        )
        return basic_post_processing

    def create_simulation_post_processing_lizard_damage(self, simulation_pk: int, **data) -> DamagePostProcessing:
        """Add add_post_processing_lizard_damage to the given simulation."""
        dmg_post_processing = self.threedi_api.simulations_results_post_processing_lizard_damage_create(
            str(simulation_pk), data
        )
        return dmg_post_processing

    def create_simulation_saved_state_timed(self, simulation_pk: int, **data) -> TimedSavedStateUpdate:
        """Add timed saved state to the given simulation."""
        saved_state = self.threedi_api.simulations_create_saved_states_timed_create(str(simulation_pk), data)
        return saved_state

    def create_simulation_saved_state_stable_threshold(self, simulation_pk: int, **data) -> StableThresholdSavedState:
        """Add stable threshold saved state to the given simulation."""
        saved_state = self.threedi_api.simulations_create_saved_states_stable_threshold_create(str(simulation_pk), data)
        return saved_state

    def create_simulation_initial_1d_water_level_constant(self, simulation_pk: int, **data) -> OneDWaterLevel:
        """Add add_initial_1d_water_level_constant to the given simulation."""
        water_level_1d_const = self.threedi_api.simulations_initial1d_water_level_constant_create(
            str(simulation_pk), data
        )
        return water_level_1d_const

    def create_simulation_initial_1d_water_level_predefined(
        self, simulation_pk: int, **data
    ) -> OneDWaterLevelPredefined:
        """Add add_initial_1d_water_level_predefined to the given simulation."""
        water_level_1d_pred = self.threedi_api.simulations_initial1d_water_level_predefined_create(
            str(simulation_pk), data
        )
        return water_level_1d_pred

    def create_simulation_initial_2d_water_level_constant(self, simulation_pk: int, **data) -> TwoDWaterLevel:
        """Add add_initial_2d_water_level_constant to the given simulation."""
        water_level_2d_const = self.threedi_api.simulations_initial2d_water_level_constant_create(
            str(simulation_pk), data
        )
        return water_level_2d_const

    def create_simulation_initial_2d_water_level_raster(self, simulation_pk: int, **data) -> TwoDWaterRaster:
        """Add add_initial_2d_water_level_raster to the given simulation."""
        water_level_2d_raster = self.threedi_api.simulations_initial2d_water_level_raster_create(
            str(simulation_pk), data
        )
        return water_level_2d_raster

    def create_simulation_initial_groundwater_level_constant(self, simulation_pk: int, **data) -> GroundWaterLevel:
        """Add add_initial_groundwater_level_constant to the given simulation."""
        groundwater_const = self.threedi_api.simulations_initial_groundwater_level_constant_create(
            str(simulation_pk), data
        )
        return groundwater_const

    def create_simulation_initial_groundwater_level_raster(self, simulation_pk: int, **data) -> GroundWaterRaster:
        """Add add_initial_groundwater_level_raster to the given simulation."""
        groundwater_raster = self.threedi_api.simulations_initial_groundwater_level_raster_create(
            str(simulation_pk), data
        )
        return groundwater_raster

    def create_initial_water_level(self, threedimodel_id: str, **data) -> InitialWaterlevel:
        """Add initial water level to the given 3Di model."""
        initial_water_level = self.threedi_api.threedimodels_initial_waterlevels_create(threedimodel_id, data)
        return initial_water_level

    def upload_initial_water_level(self, threedimodel_id: str, water_level_id: int, **data) -> Upload:
        """Upload initial water level for the given 3Di model."""
        initial_water_level_upload = self.threedi_api.threedimodels_initial_waterlevels_upload(
            water_level_id, threedimodel_id, data
        )
        return initial_water_level_upload

    def create_3di_model_raster(self, threedimodel_id: str, **data) -> Raster:
        """Create raster for the given 3Di model."""
        raster = self.threedi_api.threedimodels_rasters_create(threedimodel_id, data)
        return raster

    def upload_3di_model_raster(self, threedimodel_id: str, raster_id: int, **data) -> Upload:
        """Upload raster to the given 3Di model."""
        raster_upload = self.threedi_api.threedimodels_rasters_upload(raster_id, threedimodel_id, data)
        return raster_upload

    def create_simulation_initial_saved_state(self, simulation_pk: int, **data) -> InitialSavedState:
        """Add initial saved state to the given simulation."""
        initial_saved_state = self.threedi_api.simulations_initial_saved_state_create(str(simulation_pk), data)
        return initial_saved_state

    def create_simulation_initial_wind_drag_coefficient(self, simulation_pk: int, **data) -> WindDragCoefficient:
        """Add initial wind drag coefficient to the given simulation."""
        initial_wind_drag_coefficient = self.threedi_api.simulations_initial_wind_drag_coefficient_create(
            str(simulation_pk), data
        )
        return initial_wind_drag_coefficient

    def create_simulation_constant_wind(self, simulation_pk: int, **wind_data) -> ConstantWind:
        """Add ConstantWind to the given simulation."""
        constant_wind = self.threedi_api.simulations_events_wind_constant_create(str(simulation_pk), wind_data)
        return constant_wind

    def create_simulation_custom_wind(self, simulation_pk: int, **wind_data) -> TimeseriesWind:
        """Add TimeseriesWind to the given simulation."""
        time_series_wind = self.threedi_api.simulations_events_wind_timeseries_create((str(simulation_pk)), wind_data)
        return time_series_wind

    def update_simulation_constant_precipitation(self, event_id: int, simulation_pk: int, **rain_data) -> None:
        """Update ConstantRain of the given simulation."""
        self.threedi_api.simulations_events_rain_constant_partial_update(event_id, str(simulation_pk), rain_data)

    def update_simulation_custom_precipitation(self, event_id: int, simulation_pk: int, **rain_data) -> None:
        """Update TimeseriesRain of the given simulation."""
        self.threedi_api.simulations_events_rain_timeseries_partial_update(event_id, str(simulation_pk), rain_data)

    def update_simulation_custom_netcdf_precipitation(self, event_id: int, simulation_pk: int, **rain_data) -> None:
        """Update rain time series from NetCDF file of the given simulation."""
        self.threedi_api.simulations_events_rain_rasters_netcdf_partial_update(event_id, str(simulation_pk), rain_data)

    def update_simulation_radar_precipitation(self, event_id: int, simulation_pk: int, **rain_data) -> None:
        """Update LizardRasterRain of the given simulation."""
        self.threedi_api.simulations_events_rain_rasters_lizard_partial_update(event_id, str(simulation_pk), rain_data)

    def update_simulation_breaches(self, event_id: int, simulation_pk: int, **data) -> None:
        """Update Breach of the given simulation."""
        self.threedi_api.simulations_events_breaches_partial_update(event_id, str(simulation_pk), data)

    def update_simulation_lateral_timeseries(self, event_id: int, simulation_pk: int, **data) -> None:
        """Update lateral timeseries of the given simulation."""
        self.threedi_api.simulations_events_lateral_timeseries_partial_update(event_id, str(simulation_pk), data)

    def update_simulation_lateral_file(self, event_id: int, simulation_pk: int, **data) -> None:
        """Update lateral file of the given simulation."""
        self.threedi_api.simulations_events_lateral_file_partial_update(event_id, str(simulation_pk), data)

    def update_simulation_initial_1d_water_level_constant(
        self, initial_id: int, simulation_pk: int, **data
    ) -> OneDWaterLevel:
        """Update add_initial_1d_water_level_constant of the given simulation."""
        water_level_1d_const = self.threedi_api.simulations_initial1d_water_level_constant_partial_update(
            initial_id, str(simulation_pk), data
        )
        return water_level_1d_const

    def update_simulation_initial_1d_water_level_predefined(
        self, initial_id: int, simulation_pk: int, **data
    ) -> OneDWaterLevelPredefined:
        """Update add_initial_1d_water_level_predefined of the given simulation."""
        water_level_1d_pred = self.threedi_api.simulations_initial1d_water_level_predefined_partial_update(
            initial_id, str(simulation_pk), data
        )
        return water_level_1d_pred

    def update_simulation_initial_2d_water_level_constant(
        self, initial_id: int, simulation_pk: int, **data
    ) -> TwoDWaterLevel:
        """Update add_initial_2d_water_level_constant of the given simulation."""
        water_level_2d_const = self.threedi_api.simulations_initial2d_water_level_constant_partial_update(
            initial_id, str(simulation_pk), data
        )
        return water_level_2d_const

    def update_simulation_initial_2d_water_level_raster(
        self, initial_id: int, simulation_pk: int, **data
    ) -> TwoDWaterRaster:
        """Update add_initial_2d_water_level_raster of the given simulation."""
        water_level_2d_raster = self.threedi_api.simulations_initial2d_water_level_raster_partial_update(
            initial_id, str(simulation_pk), data
        )
        return water_level_2d_raster

    def update_simulation_initial_groundwater_level_constant(
        self, initial_id: int, simulation_pk: int, **data
    ) -> GroundWaterLevel:
        """Update add_initial_groundwater_level_constant of the given simulation."""
        groundwater_const = self.threedi_api.simulations_initial_groundwater_level_constant_partial_update(
            initial_id, str(simulation_pk), data
        )
        return groundwater_const

    def update_simulation_initial_groundwater_level_raster(
        self, initial_id: int, simulation_pk: int, **data
    ) -> GroundWaterRaster:
        """Update add_initial_groundwater_level_raster of the given simulation."""
        groundwater_raster = self.threedi_api.simulations_initial_groundwater_level_raster_partial_update(
            initial_id, str(simulation_pk), data
        )
        return groundwater_raster

    def update_simulation_initial_saved_state(self, initial_id: int, simulation_pk: int, **data) -> InitialSavedState:
        """Update initial saved state of the given simulation."""
        initial_saved_state = self.threedi_api.simulations_initial_saved_state_partial_update(
            initial_id, str(simulation_pk), data
        )
        return initial_saved_state

    def update_simulation_initial_wind_drag_coefficient(
        self, initial_id: int, simulation_pk: int, **data
    ) -> WindDragCoefficient:
        """Update initial wind drag coefficient of the given simulation."""
        initial_wind_drag_coefficient = self.threedi_api.simulations_initial_wind_drag_coefficient_partial_update(
            initial_id, str(simulation_pk), data
        )
        return initial_wind_drag_coefficient

    def update_simulation_constant_wind(self, event_id: int, simulation_pk: int, **wind_data) -> ConstantWind:
        """Update ConstantWind of the given simulation."""
        constant_wind = self.threedi_api.simulations_events_wind_constant_partial_update(
            event_id, str(simulation_pk), wind_data
        )
        return constant_wind

    def update_simulation_custom_wind(self, event_id: int, simulation_pk: int, **wind_data) -> TimeseriesWind:
        """Update TimeseriesWind of the given simulation."""
        time_series_wind = self.threedi_api.simulations_events_wind_timeseries_partial_update(
            event_id, (str(simulation_pk)), wind_data
        )
        return time_series_wind

    def fetch_schematisations(self, **data) -> List[Schematisation]:
        """Get list of the schematisations."""
        schematisations_list = self.paginated_fetch(self.threedi_api.schematisations_list, **data)
        return schematisations_list

    def fetch_schematisations_with_count(
        self, limit: int = None, offset: int = None, name_contains: str = None
    ) -> Tuple[List[Schematisation], int]:
        """Get list of the schematisations with count."""
        params = {}
        if limit is not None:
            params["limit"] = limit
        if offset is not None:
            params["offset"] = offset
        if name_contains is not None:
            params["name__icontains"] = name_contains.lower()
        logger.debug("Fetching schematisations...")
        response = self.threedi_api.schematisations_list(**params)
        schematisations_list = response.results
        schematisations_count = response.count
        return schematisations_list, schematisations_count

    def fetch_schematisation(self, schematisation_pk: int, **data) -> Schematisation:
        """Get schematisation with given id."""
        schematisation = self.threedi_api.schematisations_read(id=schematisation_pk, **data)
        return schematisation

    def create_schematisation(self, name: str, owner: str, **data) -> Schematisation:
        """Create a new schematisation."""
        data.update({"name": name, "owner": owner})
        schematisation = self.threedi_api.schematisations_create(data)
        return schematisation

    def fetch_schematisation_revisions(
        self, schematisation_pk: int, committed: bool = True, **data
    ) -> List[SchematisationRevision]:
        """Get list of the schematisation revisions."""
        schematisation_revisions = self.paginated_fetch(
            self.threedi_api.schematisations_revisions_list, schematisation_pk, committed=committed, **data
        )
        return schematisation_revisions

    def fetch_schematisation_revisions_with_count(
        self,
        schematisation_pk: int,
        committed: bool = True,
        limit: int = None,
        offset: int = None,
    ) -> Tuple[List[SchematisationRevision], int]:
        """Get list of the schematisation revisions with count."""
        params = {}
        if limit is not None:
            params["limit"] = limit
        if offset is not None:
            params["offset"] = offset
        logger.debug("Fetching schematisations...")
        response = self.threedi_api.schematisations_revisions_list(schematisation_pk, committed=committed, **params)
        schematisation_revisions_list = response.results
        schematisation_revisions_count = response.count
        return schematisation_revisions_list, schematisation_revisions_count

    def fetch_schematisation_revision(self, schematisation_pk: int, revision_pk: int) -> SchematisationRevision:
        """Get schematisation revision."""
        schematisation_revision = self.threedi_api.schematisations_revisions_read(revision_pk, schematisation_pk)
        return schematisation_revision

    def fetch_schematisation_latest_revision(self, schematisation_pk: int) -> SchematisationRevision:
        """Get latest schematisation revision."""
        schematisation_revision = self.threedi_api.schematisations_latest_revision(schematisation_pk)
        return schematisation_revision

    def create_schematisation_revision(
        self, schematisation_pk: int, empty: bool = False, **data
    ) -> SchematisationRevision:
        """Create a new schematisation revision."""
        data["empty"] = empty
        schematisation_revision = self.threedi_api.schematisations_revisions_create(schematisation_pk, data)
        return schematisation_revision

    def download_schematisation_revision_sqlite(self, schematisation_pk: int, revision_pk: int) -> Download:
        """Get schematisation revision sqlite Download object."""
        sqlite_download = self.threedi_api.schematisations_revisions_sqlite_download(revision_pk, schematisation_pk)
        return sqlite_download

    def upload_schematisation_revision_sqlite(
        self, schematisation_pk: int, revision_pk: int, filename: str, **data
    ) -> SqliteFileUpload:
        """Create a new schematisation revision SqliteFileUpload."""
        data["filename"] = filename
        sqlite_file_upload = self.threedi_api.schematisations_revisions_sqlite_upload(
            revision_pk, schematisation_pk, data
        )
        return sqlite_file_upload

    def delete_schematisation_revision_sqlite(self, schematisation_pk: int, revision_pk: int):
        """Remove schematisation revision sqlite file."""
        self.threedi_api.schematisations_revisions_sqlite_delete(revision_pk, schematisation_pk)

    def fetch_schematisation_revision_rasters(self, schematisation_pk: int, revision_pk: int) -> List[RevisionRaster]:
        """Get list of the schematisation revision rasters."""
        revision_rasters_list = self.paginated_fetch(
            self.threedi_api.schematisations_revisions_rasters_list, revision_pk, schematisation_pk
        )
        return revision_rasters_list

    def create_schematisation_revision_raster(
        self, schematisation_pk: int, revision_pk: int, name: str, raster_type: str = "dem_file", **data
    ) -> RasterCreate:
        """Create a new schematisation revision raster."""
        raster_type = "dem_file" if raster_type == "dem_raw_file" else raster_type
        data.update({"name": name, "type": raster_type})
        raster_create = self.threedi_api.schematisations_revisions_rasters_create(revision_pk, schematisation_pk, data)
        return raster_create

    def upload_schematisation_revision_raster(
        self, raster_pk: int, schematisation_pk: int, revision_pk: int, filename: str
    ) -> Upload:
        """Create a new schematisation revision raster Upload object."""
        data = {"filename": filename}
        raster_file_upload = self.threedi_api.schematisations_revisions_rasters_upload(
            raster_pk, revision_pk, schematisation_pk, data
        )
        return raster_file_upload

    def delete_schematisation_revision_raster(self, raster_pk: int, schematisation_pk: int, revision_pk: int):
        """Remove schematisation revision raster."""
        self.threedi_api.schematisations_revisions_rasters_delete(raster_pk, revision_pk, schematisation_pk)

    def download_schematisation_revision_raster(
        self, raster_pk: int, schematisation_pk: int, revision_pk: int
    ) -> Download:
        """Download schematisation revision raster."""
        raster_download = self.threedi_api.schematisations_revisions_rasters_download(
            raster_pk, revision_pk, schematisation_pk
        )
        return raster_download

    def commit_schematisation_revision(self, schematisation_pk: int, revision_pk: int, **data) -> Commit:
        """Commit schematisation revision."""
        commit = self.threedi_api.schematisations_revisions_commit(revision_pk, schematisation_pk, data)
        return commit

    def fetch_schematisation_revision_3di_models(self, schematisation_pk: int, revision_pk: int) -> List[ThreediModel]:
        """Fetch 3Di models belonging to the particular schematisation revision."""
        threedi_models = self.threedi_api.schematisations_revisions_threedimodels(revision_pk, schematisation_pk)
        return threedi_models

    def create_schematisation_revision_3di_model(self, schematisation_pk: int, revision_pk: int, inherit_templates: bool = False) -> ThreediModel:
        """Create a new 3Di model out of committed revision."""
        data = {
            "inherit_from_previous_threedimodel": True,
            "inherit_from_previous_revision": inherit_templates,
        }
        threedi_model = self.threedi_api.schematisations_revisions_create_threedimodel(revision_pk, schematisation_pk, data)
        return threedi_model

    def fetch_schematisation_revision_tasks(self, schematisation_pk: int, revision_pk: int) -> List[RevisionTask]:
        """Get list of the schematisation revision tasks."""
        revision_tasks_list = self.paginated_fetch(
            self.threedi_api.schematisations_revisions_tasks_list, revision_pk, schematisation_pk
        )
        return revision_tasks_list

    def fetch_schematisation_revision_task(
        self, task_pk: int, schematisation_pk: int, revision_pk: int
    ) -> RevisionTask:
        """Get schematisation revision task."""
        revision_task = self.threedi_api.schematisations_revisions_tasks_read(task_pk, revision_pk, schematisation_pk)
        return revision_task

    def fetch_simulation_templates(self, **params) -> List[Template]:
        """Get list of the simulation templates."""
        simulation_templates_list = self.paginated_fetch(self.threedi_api.simulation_templates_list, **params)
        return simulation_templates_list

    def fetch_simulation_templates_with_count(
        self, simulation_pk: int = None, limit: int = None, offset: int = None
    ) -> Tuple[List[Template], int]:
        """Get list of the simulation templated with count."""
        params = {}
        if simulation_pk is not None:
            params["simulation__threedimodel__id"] = simulation_pk
        if limit is not None:
            params["limit"] = limit
        if offset is not None:
            params["offset"] = offset
        logger.debug("Fetching simulation templates...")
        response = self.threedi_api.simulation_templates_list(**params)
        simulation_templates_list = response.results
        simulation_templates_count = response.count
        return simulation_templates_list, simulation_templates_count

    def fetch_simulation_template(self, template_pk: int) -> Template:
        """Get a simulation template with given id."""
        simulation_template = self.threedi_api.simulation_templates_read(id=template_pk)
        return simulation_template

    def delete_simulation_template(self, template_pk: int):
        """Delete a simulation template with given id."""
        self.threedi_api.simulation_templates_delete(id=template_pk)

    def create_template_from_simulation(self, name: str, simulation_pk: str, **data) -> Template:
        """Create simulation template out of the simulation."""
        data.update({"name": name, "simulation": simulation_pk})
        simulation_template = self.threedi_api.simulation_templates_create(data)
        return simulation_template

    def create_simulation_from_template(
        self, template: str, name: str, organisation: str, start_datetime: str, end_datetime: str, **data
    ) -> Simulation:
        """Create simulation out of the simulation template."""
        data.update(
            {
                "name": name,
                "template": template,
                "organisation": organisation,
                "start_datetime": start_datetime,
                "end_datetime": end_datetime,
            }
        )
        simulation = self.threedi_api.simulations_from_template(data)
        return simulation

    def fetch_simulation_settings_overview(self, simulation_pk: str) -> SimulationSettingsOverview:
        """Get a simulation settings overview."""
        simulation_settings_overview = self.threedi_api.simulations_settings_overview(simulation_pk=simulation_pk)
        return simulation_settings_overview

    def fetch_simulation_events(self, simulation_pk: int) -> Event:
        """Get a simulation events collection."""
        simulation_events = self.threedi_api.simulations_events(id=simulation_pk)
        return simulation_events

    def fetch_simulation_lizard_postprocessing_overview(self, simulation_pk: int) -> PostProcessingOverview:
        """Get a simulation lizard postprocessing overview."""
        lizard_postprocessing_overview = self.threedi_api.simulations_results_post_processing_lizard_overview_list(
            str(simulation_pk)
        )
        return lizard_postprocessing_overview

    def create_simulation_settings_physical(self, simulation_pk: int, **data) -> PhysicalSettings:
        """Create a simulation physical settings."""
        simulation_settings_physical = self.threedi_api.simulations_settings_physical_create(str(simulation_pk), data)
        return simulation_settings_physical

    def create_simulation_settings_numerical(self, simulation_pk: int, **data) -> NumericalSettings:
        """Create a simulation numerical settings."""
        simulation_settings_numerical = self.threedi_api.simulations_settings_numerical_create(str(simulation_pk), data)
        return simulation_settings_numerical

    def create_simulation_settings_time_step(self, simulation_pk: int, **data) -> TimeStepSettings:
        """Create a simulation time step settings."""
        simulation_settings_time_step = self.threedi_api.simulations_settings_time_step_create(str(simulation_pk), data)
        return simulation_settings_time_step

    def create_simulation_settings_aggregation(self, simulation_pk: int, **data) -> AggregationSettings:
        """Create a simulation aggregation settings."""
        simulations_settings_aggregation = self.threedi_api.simulations_settings_aggregation_create(
            str(simulation_pk), data
        )
        return simulations_settings_aggregation

    def update_simulation_settings_physical(self, simulation_pk: int, **data) -> None:
        """Update a simulation physical settings."""
        self.threedi_api.simulations_settings_physical_partial_update(str(simulation_pk), data)

    def update_simulation_settings_numerical(self, simulation_pk: int, **data) -> None:
        """Update a simulation numerical settings."""
        self.threedi_api.simulations_settings_numerical_partial_update(str(simulation_pk), data)

    def update_simulation_settings_time_step(self, simulation_pk: int, **data) -> None:
        """Update a simulation time step settings."""
        self.threedi_api.simulations_settings_time_step_partial_update(str(simulation_pk), data)

    def update_simulation_settings_aggregation(self, setting_id: int, simulation_pk: int, **data) -> None:
        """Update a simulation aggregation settings."""
        self.threedi_api.simulations_settings_aggregation_partial_update(setting_id, str(simulation_pk), data)

    def fetch_contracts(self, **data) -> List[Contract]:
        """Get valid 3Di contracts list."""
        contracts_list = self.paginated_fetch(self.threedi_api.contracts_list, **data)
        return contracts_list<|MERGE_RESOLUTION|>--- conflicted
+++ resolved
@@ -531,17 +531,15 @@
         breach = self.threedi_api.simulations_events_breaches_create(str(simulation_pk), data)
         return breach
 
-<<<<<<< HEAD
     def create_simulation_substances(self, simulation_pk: int, **data) -> Substance:
         """Add substance to the given simulation."""
         substance = self.threedi_api.simulations_substances_create(str(simulation_pk), data)
         return substance
-=======
+
     def create_simulation_lateral_constant(self, simulation_pk: int, **data) -> ConstantLateral:
         """Add lateral constant to the given simulation."""
         lateral_constant = self.threedi_api.simulations_events_lateral_constant_create(str(simulation_pk), data)
         return ConstantLateral
->>>>>>> a9832126
 
     def create_simulation_lateral_timeseries(self, simulation_pk: int, **data) -> TimeseriesLateral:
         """Add lateral timeseries to the given simulation."""
