--- conflicted
+++ resolved
@@ -215,44 +215,13 @@
 
     def connect_signals(self):
         """Connecting widgets signals."""
-<<<<<<< HEAD
-        self.pb_add_to_table.clicked.connect(self.add_to_table)
-        self.pb_remove.clicked.connect(self.remove_last_substance)
-
-    def add_to_table(self):
-        name = self.le_name.text()
-        units = self.le_units.text()
-        if len(units) > 16:
-            self.parent_page.parent_wizard.plugin_dock.communication.show_warn(
-                "Units length should be less than 16 characters."
-            )
-            return
-        if name:
-            row_count = self.tw_substances.rowCount()
-            self.tw_substances.insertRow(row_count)
-            self.tw_substances.setItem(row_count, 0, QTableWidgetItem(name))
-            self.tw_substances.setItem(row_count, 1, QTableWidgetItem(units))
-            self.le_name.clear()
-            self.le_units.clear()
-            self.substances.append({"name": name, "units": units if units else None})
-            self.update_substances()
-=======
         self.pb_add.clicked.connect(self.add_item)
         self.pb_remove.clicked.connect(self.remove_items)
         self.tw_substances.itemChanged.connect(self.handle_item_changed)
->>>>>>> fbe5bc67
+        self.parent_page.pb_next.clicked.connect(self.update_substances)
 
     def add_item(self):
         row_count = self.tw_substances.rowCount()
-<<<<<<< HEAD
-        if row_count > 0:
-            self.tw_substances.removeRow(row_count - 1)
-            self.substances.pop()
-            self.update_substances()
-
-    def update_substances(self):
-        self.parent_page.parent_wizard.laterals_page.main_widget.setup_substance_concentrations()
-=======
         self.tw_substances.insertRow(row_count)
         self.tw_substances.setItem(row_count, 0, QTableWidgetItem())
         self.tw_substances.setItem(row_count, 1, QTableWidgetItem())
@@ -286,8 +255,7 @@
                     "Units length should be less than 16 characters!"
                 )
 
-    def get_substances_data(self):
-        substances = []
+    def set_substances_data(self):
         row_count = self.tw_substances.rowCount()
         for row in range(row_count):
             name_item = self.tw_substances.item(row, 0)
@@ -299,9 +267,11 @@
                     substance = {"name": name}
                     if units:
                         substance["units"] = units
-                    substances.append(substance)
-        return substances
->>>>>>> fbe5bc67
+                    self.substances.append(substance)
+
+    def update_substances(self):
+        self.set_substances_data()
+        self.parent_page.parent_wizard.laterals_page.main_widget.setup_substance_concentrations()
 
 
 class BoundaryConditionsWidget(uicls_boundary_conditions, basecls_boundary_conditions):
