--- conflicted
+++ resolved
@@ -15,7 +15,6 @@
 from qgis.core import QgsMapLayerProxyModel
 from qgis.gui import QgsMapToolIdentifyFeature
 from qgis.PyQt import uic
-<<<<<<< HEAD
 from qgis.PyQt.QtCore import (QDateTime, QSettings, QSize, Qt, QTimeZone,
                               pyqtSignal)
 from qgis.PyQt.QtGui import (QColor, QDoubleValidator, QFont, QStandardItem,
@@ -23,34 +22,18 @@
 from qgis.PyQt.QtWidgets import (QComboBox, QDoubleSpinBox, QFileDialog,
                                  QGridLayout, QGroupBox, QHBoxLayout, QLabel,
                                  QLineEdit, QRadioButton, QScrollArea,
-                                 QSizePolicy, QSpacerItem, QTableWidgetItem,
-=======
-from qgis.PyQt.QtCore import QDateTime, QSettings, QSize, Qt, QTimeZone
-from qgis.PyQt.QtGui import QColor, QFont, QStandardItem, QStandardItemModel
-from qgis.PyQt.QtWidgets import (QComboBox, QDoubleSpinBox, QFileDialog,
-                                 QGridLayout, QGroupBox, QLabel, QLineEdit,
-                                 QRadioButton, QScrollArea, QSizePolicy,
-                                 QSpacerItem, QSpinBox, QTableWidgetItem,
->>>>>>> cc69c8f2
-                                 QWidget, QWizard, QWizardPage)
+                                 QSizePolicy, QSpacerItem, QSpinBox,
+                                 QTableWidgetItem, QWidget, QWizard,
+                                 QWizardPage)
 from threedi_api_client.openapi import ApiException, Threshold
 
 from ..api_calls.threedi_calls import ThreediCalls
 from ..data_models import simulation_data_models as dm
-<<<<<<< HEAD
 from ..utils import (TEMPDIR, EventTypes, apply_24h_timeseries,
                      convert_timeseries_to_seconds, extract_error_message,
                      get_download_file, handle_csv_header, intervals_are_even,
                      mmh_to_mmtimestep, mmh_to_ms, mmtimestep_to_mmh,
                      ms_to_mmh, parse_timeseries, read_json_data)
-=======
-from ..utils import (TEMPDIR, BreachSourceType, EventTypes,
-                     apply_24h_timeseries, convert_timeseries_to_seconds,
-                     extract_error_message, get_download_file,
-                     handle_csv_header, intervals_are_even, mmh_to_mmtimestep,
-                     mmh_to_ms, mmtimestep_to_mmh, ms_to_mmh, parse_timeseries,
-                     read_json_data)
->>>>>>> cc69c8f2
 from ..utils_ui import (NumericDelegate, get_filepath,
                         qgis_layers_cbo_get_layer_uri, read_3di_settings,
                         save_3di_settings, scan_widgets_parameters,
