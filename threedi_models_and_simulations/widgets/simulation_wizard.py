--- conflicted
+++ resolved
@@ -386,11 +386,7 @@
         parent_layout = self.layout()
         parent_layout.addWidget(self.groupbox, 6, 2)
 
-<<<<<<< HEAD
     def handle_substance_csv_errors(self, header, substance_list, bc_type, time_units):
-=======
-    def handle_substance_errors(self, header, substance_list, bc_type, units):
->>>>>>> 3ac2e402
         """
         First, check if boundary condition values are available.
         Second, check if substance concentrations timesteps match exactly the boundary condition values timesteps.
@@ -432,11 +428,7 @@
                 converted_bc_values = convert_timeseries_to_seconds(bc_values, bc_units)
                 bc_timesteps = [t for (t, _) in converted_bc_values]
                 concentrations = parse_timeseries(timeseries)
-<<<<<<< HEAD
                 converted_concentrations = convert_timeseries_to_seconds(concentrations, time_units)
-=======
-                converted_concentrations = convert_timeseries_to_seconds(concentrations, units)
->>>>>>> 3ac2e402
                 concentrations_timesteps = [t for (t, _) in converted_concentrations]
                 if bc_timesteps != concentrations_timesteps:
                     error_message = (
@@ -964,11 +956,7 @@
         parent_layout = self.layout()
         parent_layout.addWidget(self.groupbox, 3, 2)
 
-<<<<<<< HEAD
     def handle_substance_csv_errors(self, header, substance_list, laterals_type, time_units):
-=======
-    def handle_substance_timesteps(self, header, substance_list, laterals_type, units):
->>>>>>> 3ac2e402
         """
         First, check if lateral values are uploaded.
         Second, check if substance concentrations timesteps match exactly the lateral values timesteps.
@@ -999,11 +987,7 @@
                 converted_lateral_values = convert_timeseries_to_seconds(lateral_values, lateral_units)
                 laterals_timesteps = [t for (t, _) in converted_lateral_values]
                 concentrations = parse_timeseries(timeseries)
-<<<<<<< HEAD
                 converted_concentrations = convert_timeseries_to_seconds(concentrations, time_units)
-=======
-                converted_concentrations = convert_timeseries_to_seconds(concentrations, units)
->>>>>>> 3ac2e402
                 concentrations_timesteps = [t for (t, _) in converted_concentrations]
                 if laterals_timesteps != concentrations_timesteps:
                     error_message = "Substance concentrations timesteps do not match lateral values timesteps!"
