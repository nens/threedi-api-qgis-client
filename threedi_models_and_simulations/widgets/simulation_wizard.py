--- conflicted
+++ resolved
@@ -3368,12 +3368,8 @@
         simulation_duration = self.duration_page.main_widget.calculate_simulation_duration()
         init_conditions = self.init_conditions_dlg.initial_conditions
         if init_conditions.include_substances:
-<<<<<<< HEAD
 
             substances = [{"name": item.name, "units": item.units or "", "decay_coefficient": item.decay_coefficient or "", "diffusion_coefficient": item.diffusion_coefficient or ""} for item in events.substances]
-=======
-            substances = [{"name": item.name, "units": item.units or "", "decay_coefficient": str(item.decay_coefficient) or ""} for item in events.substances]
->>>>>>> a12df4b1
             if substances:
                 self.substances_page.main_widget.prepopulate_substances_table(substances)
         if init_conditions.include_boundary_conditions:
